--- conflicted
+++ resolved
@@ -705,13 +705,14 @@
     }
   },
   {
-<<<<<<< HEAD
     "context": "VariableList",
     "use_key_equivalents": true,
     "bindings": {
       "left": "variable_list::CollapseSelectedEntry",
       "right": "variable_list::ExpandSelectedEntry"
-=======
+    }
+  },
+  {
     "context": "GitPanel && !CommitEditor",
     "use_key_equivalents": true,
     "bindings": {
@@ -741,7 +742,6 @@
       "escape": "git_panel::FocusChanges",
       "cmd-enter": "git::CommitChanges",
       "cmd-alt-enter": "git::CommitAllChanges"
->>>>>>> 1d5499be
     }
   },
   {
