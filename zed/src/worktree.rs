--- conflicted
+++ resolved
@@ -1608,37 +1608,7 @@
             assert_eq!(file5.path().as_ref(), Path::new("d/file5"));
             assert!(!file2.is_deleted());
             assert!(!file4.is_deleted());
-<<<<<<< HEAD
-            assert!(!file5.is_deleted());
-            assert!(non_existent_file.is_deleted());
-
-            tree.flush_fs_events(&app).await;
-            fs::rename(dir.path().join("a/file3"), dir.path().join("b/c/file3")).unwrap();
-            fs::remove_file(dir.path().join("b/c/file5")).unwrap();
-            fs::rename(dir.path().join("b/c"), dir.path().join("d")).unwrap();
-            fs::rename(dir.path().join("a/file2"), dir.path().join("a/file2.new")).unwrap();
-            tree.update(&mut app, |tree, ctx| tree.next_scan_complete(ctx))
-                .await;
-
-            app.read(|ctx| {
-                assert_eq!(
-                    tree.read(ctx)
-                        .paths()
-                        .map(|p| p.to_str().unwrap())
-                        .collect::<Vec<_>>(),
-                    vec![
-                        "a",
-                        "a/file1",
-                        "a/file2.new",
-                        "b",
-                        "d",
-                        "d/file3",
-                        "d/file4"
-                    ]
-                );
-=======
             assert!(file5.is_deleted());
->>>>>>> 36163f7b
 
             // Right now, this rename isn't detected because the target path
             // no longer exists on the file system by the time we process the
