<<<<<<< HEAD
use crate::wasm_host::wit::since_v0_2_0::slash_command::SlashCommandOutputSection;
use crate::wasm_host::wit::{CompletionKind, CompletionLabelDetails, InsertTextFormat, SymbolKind};
use crate::wasm_host::{wit::ToWasmtimeResult, WasmState};
use ::http_client::{AsyncBody, HttpRequestExt};
use ::settings::{Settings, WorktreeId};
use anyhow::{anyhow, bail, Context, Result};
use async_compression::futures::bufread::GzipDecoder;
use async_tar::Archive;
use async_trait::async_trait;
use context_server_settings::ContextServerSettings;
use extension::{
    ExtensionLanguageServerProxy, KeyValueStoreDelegate, ProjectDelegate, WorktreeDelegate,
};
use futures::{io::BufReader, FutureExt as _};
use futures::{lock::Mutex, AsyncReadExt};
use language::{language_settings::AllLanguageSettings, BinaryStatus, LanguageName};
use project::project_settings::ProjectSettings;
=======
use crate::wasm_host::WasmState;
use anyhow::Result;
use extension::{KeyValueStoreDelegate, ProjectDelegate, WorktreeDelegate};
>>>>>>> 4067ae4b
use semantic_version::SemanticVersion;
use std::sync::{Arc, OnceLock};
use wasmtime::component::{Linker, Resource};

use super::latest;

pub const MIN_VERSION: SemanticVersion = SemanticVersion::new(0, 2, 0);
pub const MAX_VERSION: SemanticVersion = SemanticVersion::new(0, 2, 0);

wasmtime::component::bindgen!({
    async: true,
    trappable_imports: true,
    path: "../extension_api/wit/since_v0.2.0",
    with: {
         "worktree": ExtensionWorktree,
         "project": ExtensionProject,
         "key-value-store": ExtensionKeyValueStore,
         "zed:extension/github": latest::zed::extension::github,
         "zed:extension/http-client": latest::zed::extension::http_client,
         "zed:extension/lsp": latest::zed::extension::lsp,
         "zed:extension/nodejs": latest::zed::extension::nodejs,
         "zed:extension/platform": latest::zed::extension::platform,
         "zed:extension/slash-command": latest::zed::extension::slash_command,
    },
});

pub use self::zed::extension::*;

mod settings {
    include!(concat!(env!("OUT_DIR"), "/since_v0.2.0/settings.rs"));
}

pub type ExtensionWorktree = Arc<dyn WorktreeDelegate>;
pub type ExtensionProject = Arc<dyn ProjectDelegate>;
pub type ExtensionKeyValueStore = Arc<dyn KeyValueStoreDelegate>;

pub fn linker() -> &'static Linker<WasmState> {
    static LINKER: OnceLock<Linker<WasmState>> = OnceLock::new();
    LINKER.get_or_init(|| super::new_linker(Extension::add_to_linker))
}

impl From<Command> for latest::Command {
    fn from(value: Command) -> Self {
        Self {
            command: value.command,
            args: value.args,
            env: value.env,
        }
    }
}

impl From<SettingsLocation> for latest::SettingsLocation {
    fn from(value: SettingsLocation) -> Self {
        Self {
            worktree_id: value.worktree_id,
            path: value.path,
        }
    }
}

impl From<LanguageServerInstallationStatus> for latest::LanguageServerInstallationStatus {
    fn from(value: LanguageServerInstallationStatus) -> Self {
        match value {
            LanguageServerInstallationStatus::None => Self::None,
            LanguageServerInstallationStatus::Downloading => Self::Downloading,
            LanguageServerInstallationStatus::CheckingForUpdate => Self::CheckingForUpdate,
            LanguageServerInstallationStatus::Failed(message) => Self::Failed(message),
        }
    }
}

impl From<DownloadedFileType> for latest::DownloadedFileType {
    fn from(value: DownloadedFileType) -> Self {
        match value {
            DownloadedFileType::Gzip => Self::Gzip,
            DownloadedFileType::GzipTar => Self::GzipTar,
            DownloadedFileType::Zip => Self::Zip,
            DownloadedFileType::Uncompressed => Self::Uncompressed,
        }
    }
}

impl From<Range> for latest::Range {
    fn from(value: Range) -> Self {
        Self {
            start: value.start,
            end: value.end,
        }
    }
}

impl From<CodeLabelSpan> for latest::CodeLabelSpan {
    fn from(value: CodeLabelSpan) -> Self {
        match value {
            CodeLabelSpan::CodeRange(range) => Self::CodeRange(range.into()),
            CodeLabelSpan::Literal(literal) => Self::Literal(literal.into()),
        }
    }
}

impl From<CodeLabelSpanLiteral> for latest::CodeLabelSpanLiteral {
    fn from(value: CodeLabelSpanLiteral) -> Self {
        Self {
            text: value.text,
            highlight_name: value.highlight_name,
        }
    }
}

impl From<CodeLabel> for latest::CodeLabel {
    fn from(value: CodeLabel) -> Self {
        Self {
            code: value.code,
            spans: value.spans.into_iter().map(Into::into).collect(),
            filter_range: value.filter_range.into(),
        }
    }
}

impl HostKeyValueStore for WasmState {
    async fn insert(
        &mut self,
        kv_store: Resource<ExtensionKeyValueStore>,
        key: String,
        value: String,
    ) -> wasmtime::Result<Result<(), String>> {
        latest::HostKeyValueStore::insert(self, kv_store, key, value).await
    }

    async fn drop(&mut self, _worktree: Resource<ExtensionKeyValueStore>) -> Result<()> {
        // We only ever hand out borrows of key-value stores.
        Ok(())
    }
}

impl HostProject for WasmState {
    async fn worktree_ids(
        &mut self,
        project: Resource<ExtensionProject>,
    ) -> wasmtime::Result<Vec<u64>> {
        latest::HostProject::worktree_ids(self, project).await
    }

    async fn drop(&mut self, _project: Resource<Project>) -> Result<()> {
        // We only ever hand out borrows of projects.
        Ok(())
    }
}

impl HostWorktree for WasmState {
    async fn id(&mut self, delegate: Resource<Arc<dyn WorktreeDelegate>>) -> wasmtime::Result<u64> {
        latest::HostWorktree::id(self, delegate).await
    }

    async fn root_path(
        &mut self,
        delegate: Resource<Arc<dyn WorktreeDelegate>>,
    ) -> wasmtime::Result<String> {
        latest::HostWorktree::root_path(self, delegate).await
    }

    async fn read_text_file(
        &mut self,
        delegate: Resource<Arc<dyn WorktreeDelegate>>,
        path: String,
    ) -> wasmtime::Result<Result<String, String>> {
        latest::HostWorktree::read_text_file(self, delegate, path).await
    }

    async fn shell_env(
        &mut self,
        delegate: Resource<Arc<dyn WorktreeDelegate>>,
    ) -> wasmtime::Result<EnvVars> {
        latest::HostWorktree::shell_env(self, delegate).await
    }

    async fn which(
        &mut self,
        delegate: Resource<Arc<dyn WorktreeDelegate>>,
        binary_name: String,
    ) -> wasmtime::Result<Option<String>> {
        latest::HostWorktree::which(self, delegate, binary_name).await
    }

    async fn drop(&mut self, _worktree: Resource<Worktree>) -> Result<()> {
        // We only ever hand out borrows of worktrees.
        Ok(())
    }
}

impl common::Host for WasmState {}

impl ExtensionImports for WasmState {
    async fn get_settings(
        &mut self,
        location: Option<self::SettingsLocation>,
        category: String,
        key: Option<String>,
    ) -> wasmtime::Result<Result<String, String>> {
        latest::ExtensionImports::get_settings(
            self,
            location.map(|location| location.into()),
            category,
            key,
        )
        .await
    }

    async fn set_language_server_installation_status(
        &mut self,
        server_name: String,
        status: LanguageServerInstallationStatus,
    ) -> wasmtime::Result<()> {
<<<<<<< HEAD
        let status = match status {
            LanguageServerInstallationStatus::CheckingForUpdate => BinaryStatus::CheckingForUpdate,
            LanguageServerInstallationStatus::Downloading => BinaryStatus::Downloading,
            LanguageServerInstallationStatus::None => BinaryStatus::None,
            LanguageServerInstallationStatus::Failed(error) => BinaryStatus::Failed { error },
        };

        self.host
            .proxy
            .update_language_server_status(::lsp::LanguageServerName(server_name.into()), status);

        Ok(())
=======
        latest::ExtensionImports::set_language_server_installation_status(
            self,
            server_name,
            status.into(),
        )
        .await
>>>>>>> 4067ae4b
    }

    async fn download_file(
        &mut self,
        url: String,
        path: String,
        file_type: DownloadedFileType,
    ) -> wasmtime::Result<Result<(), String>> {
        latest::ExtensionImports::download_file(self, url, path, file_type.into()).await
    }

    async fn make_file_executable(&mut self, path: String) -> wasmtime::Result<Result<(), String>> {
        latest::ExtensionImports::make_file_executable(self, path).await
    }
}<|MERGE_RESOLUTION|>--- conflicted
+++ resolved
@@ -1,26 +1,7 @@
-<<<<<<< HEAD
-use crate::wasm_host::wit::since_v0_2_0::slash_command::SlashCommandOutputSection;
-use crate::wasm_host::wit::{CompletionKind, CompletionLabelDetails, InsertTextFormat, SymbolKind};
-use crate::wasm_host::{wit::ToWasmtimeResult, WasmState};
-use ::http_client::{AsyncBody, HttpRequestExt};
-use ::settings::{Settings, WorktreeId};
-use anyhow::{anyhow, bail, Context, Result};
-use async_compression::futures::bufread::GzipDecoder;
-use async_tar::Archive;
-use async_trait::async_trait;
-use context_server_settings::ContextServerSettings;
-use extension::{
-    ExtensionLanguageServerProxy, KeyValueStoreDelegate, ProjectDelegate, WorktreeDelegate,
-};
-use futures::{io::BufReader, FutureExt as _};
-use futures::{lock::Mutex, AsyncReadExt};
-use language::{language_settings::AllLanguageSettings, BinaryStatus, LanguageName};
-use project::project_settings::ProjectSettings;
-=======
 use crate::wasm_host::WasmState;
 use anyhow::Result;
 use extension::{KeyValueStoreDelegate, ProjectDelegate, WorktreeDelegate};
->>>>>>> 4067ae4b
+use language::BinaryStatus;
 use semantic_version::SemanticVersion;
 use std::sync::{Arc, OnceLock};
 use wasmtime::component::{Linker, Resource};
@@ -234,27 +215,12 @@
         server_name: String,
         status: LanguageServerInstallationStatus,
     ) -> wasmtime::Result<()> {
-<<<<<<< HEAD
-        let status = match status {
-            LanguageServerInstallationStatus::CheckingForUpdate => BinaryStatus::CheckingForUpdate,
-            LanguageServerInstallationStatus::Downloading => BinaryStatus::Downloading,
-            LanguageServerInstallationStatus::None => BinaryStatus::None,
-            LanguageServerInstallationStatus::Failed(error) => BinaryStatus::Failed { error },
-        };
-
-        self.host
-            .proxy
-            .update_language_server_status(::lsp::LanguageServerName(server_name.into()), status);
-
-        Ok(())
-=======
         latest::ExtensionImports::set_language_server_installation_status(
             self,
             server_name,
             status.into(),
         )
         .await
->>>>>>> 4067ae4b
     }
 
     async fn download_file(
