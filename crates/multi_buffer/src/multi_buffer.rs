mod anchor;

pub use anchor::{Anchor, AnchorRangeExt, Offset};
use anyhow::{anyhow, Result};
use clock::ReplicaId;
use collections::{BTreeMap, Bound, HashMap, HashSet};
use futures::{channel::mpsc, SinkExt};
use gpui::{AppContext, EntityId, EventEmitter, Model, ModelContext, Task};
use itertools::Itertools;
use language::{
    language_settings::{language_settings, LanguageSettings},
    AutoindentMode, Buffer, BufferChunks, BufferRow, BufferSnapshot, Capability, CharClassifier,
    CharKind, Chunk, CursorShape, DiagnosticEntry, DiskState, File, IndentGuide, IndentSize,
    Language, LanguageScope, OffsetRangeExt, OffsetUtf16, Outline, OutlineItem, Point, PointUtf16,
    Selection, TextDimension, ToOffset as _, ToOffsetUtf16 as _, ToPoint as _, ToPointUtf16 as _,
    TransactionId, Unclipped,
};
use smallvec::SmallVec;
use std::{
    any::type_name,
    borrow::Cow,
    cell::{Ref, RefCell},
    cmp, fmt,
    future::Future,
    io,
    iter::{self, FromIterator},
    mem,
    ops::{Range, RangeBounds, Sub},
    str,
    sync::Arc,
    time::{Duration, Instant},
};
use sum_tree::{Bias, Cursor, SumTree};
use text::{
    locator::Locator,
    subscription::{Subscription, Topic},
    BufferId, Edit, TextSummary,
};
use theme::SyntaxTheme;

use util::post_inc;

#[cfg(any(test, feature = "test-support"))]
use gpui::Context;

const NEWLINES: &[u8] = &[b'\n'; u8::MAX as usize];

#[derive(Debug, Default, Clone, Copy, Hash, PartialEq, Eq, PartialOrd, Ord)]
pub struct ExcerptId(usize);

impl From<ExcerptId> for EntityId {
    fn from(id: ExcerptId) -> Self {
        EntityId::from(id.0 as u64)
    }
}

/// One or more [`Buffers`](Buffer) being edited in a single view.
///
/// See <https://zed.dev/features#multi-buffers>
pub struct MultiBuffer {
    /// A snapshot of the [`Excerpt`]s in the MultiBuffer.
    /// Use [`MultiBuffer::snapshot`] to get a up-to-date snapshot.
    snapshot: RefCell<MultiBufferSnapshot>,
    /// Contains the state of the buffers being edited
    buffers: RefCell<HashMap<BufferId, BufferState>>,
    subscriptions: Topic,
    /// If true, the multi-buffer only contains a single [`Buffer`] and a single [`Excerpt`]
    singleton: bool,
    history: History,
    title: Option<String>,
    capability: Capability,
}

#[derive(Clone, Debug, PartialEq, Eq)]
pub enum Event {
    ExcerptsAdded {
        buffer: Model<Buffer>,
        predecessor: ExcerptId,
        excerpts: Vec<(ExcerptId, ExcerptRange<language::Anchor>)>,
    },
    ExcerptsRemoved {
        ids: Vec<ExcerptId>,
    },
    ExcerptsExpanded {
        ids: Vec<ExcerptId>,
    },
    ExcerptsEdited {
        ids: Vec<ExcerptId>,
    },
    Edited {
        singleton_buffer_edited: bool,
        edited_buffer: Option<Model<Buffer>>,
    },
    TransactionUndone {
        transaction_id: TransactionId,
    },
    Reloaded,
    ReloadNeeded,

    LanguageChanged(BufferId),
    CapabilityChanged,
    Reparsed(BufferId),
    Saved,
    FileHandleChanged,
    Closed,
    Discarded,
    DirtyChanged,
    DiagnosticsUpdated,
}

/// A diff hunk, representing a range of consequent lines in a multibuffer.
#[derive(Debug, Clone, PartialEq, Eq)]
pub struct MultiBufferDiffHunk {
    /// The row range in the multibuffer where this diff hunk appears.
    pub row_range: Range<MultiBufferRow>,
    /// The buffer ID that this hunk belongs to.
    pub buffer_id: BufferId,
    /// The range of the underlying buffer that this hunk corresponds to.
    pub buffer_range: Range<text::Anchor>,
    /// The range within the buffer's diff base that this hunk corresponds to.
    pub diff_base_byte_range: Range<usize>,
}

pub type MultiBufferPoint = Point;

#[derive(Copy, Clone, Debug, Default, Eq, Ord, PartialOrd, PartialEq, Hash, serde::Deserialize)]
#[serde(transparent)]
pub struct MultiBufferRow(pub u32);

impl MultiBufferRow {
    pub const MIN: Self = Self(0);
    pub const MAX: Self = Self(u32::MAX);
}

#[derive(Clone)]
struct History {
    next_transaction_id: TransactionId,
    undo_stack: Vec<Transaction>,
    redo_stack: Vec<Transaction>,
    transaction_depth: usize,
    group_interval: Duration,
}

#[derive(Clone)]
struct Transaction {
    id: TransactionId,
    buffer_transactions: HashMap<BufferId, text::TransactionId>,
    first_edit_at: Instant,
    last_edit_at: Instant,
    suppress_grouping: bool,
}

pub trait ToOffset: 'static + fmt::Debug {
    fn to_offset(&self, snapshot: &MultiBufferSnapshot) -> usize;
}

pub trait ToOffsetUtf16: 'static + fmt::Debug {
    fn to_offset_utf16(&self, snapshot: &MultiBufferSnapshot) -> OffsetUtf16;
}

pub trait ToPoint: 'static + fmt::Debug {
    fn to_point(&self, snapshot: &MultiBufferSnapshot) -> Point;
}

pub trait ToPointUtf16: 'static + fmt::Debug {
    fn to_point_utf16(&self, snapshot: &MultiBufferSnapshot) -> PointUtf16;
}

struct BufferState {
    buffer: Model<Buffer>,
    last_version: clock::Global,
    last_non_text_state_update_count: usize,
    excerpts: Vec<Locator>,
    _subscriptions: [gpui::Subscription; 2],
}

/// The contents of a [`MultiBuffer`] at a single point in time.
#[derive(Clone, Default)]
pub struct MultiBufferSnapshot {
    singleton: bool,
    excerpts: SumTree<Excerpt>,
    excerpt_ids: SumTree<ExcerptIdMapping>,
    trailing_excerpt_update_count: usize,
    non_text_state_update_count: usize,
    edit_count: usize,
    is_dirty: bool,
    has_deleted_file: bool,
    has_conflict: bool,
    show_headers: bool,
}

#[derive(Clone)]
pub struct ExcerptInfo {
    pub id: ExcerptId,
    pub buffer: BufferSnapshot,
    pub buffer_id: BufferId,
    pub range: ExcerptRange<text::Anchor>,
    pub text_summary: TextSummary,
}

impl std::fmt::Debug for ExcerptInfo {
    fn fmt(&self, f: &mut std::fmt::Formatter<'_>) -> std::fmt::Result {
        f.debug_struct(type_name::<Self>())
            .field("id", &self.id)
            .field("buffer_id", &self.buffer_id)
            .field("path", &self.buffer.file().map(|f| f.path()))
            .field("range", &self.range)
            .finish()
    }
}

/// A boundary between [`Excerpt`]s in a [`MultiBuffer`]
#[derive(Debug)]
pub struct ExcerptBoundary {
    pub prev: Option<ExcerptInfo>,
    pub next: Option<ExcerptInfo>,
    /// The row in the `MultiBuffer` where the boundary is located
    pub row: MultiBufferRow,
}

impl ExcerptBoundary {
    pub fn starts_new_buffer(&self) -> bool {
        match (self.prev.as_ref(), self.next.as_ref()) {
            (None, _) => true,
            (Some(_), None) => false,
            (Some(prev), Some(next)) => prev.buffer_id != next.buffer_id,
        }
    }
}

/// A slice into a [`Buffer`] that is being edited in a [`MultiBuffer`].
#[derive(Clone)]
struct Excerpt {
    /// The unique identifier for this excerpt
    id: ExcerptId,
    /// The location of the excerpt in the [`MultiBuffer`]
    locator: Locator,
    /// The buffer being excerpted
    buffer_id: BufferId,
    /// A snapshot of the buffer being excerpted
    buffer: BufferSnapshot,
    /// The range of the buffer to be shown in the excerpt
    range: ExcerptRange<text::Anchor>,
    /// The last row in the excerpted slice of the buffer
    max_buffer_row: BufferRow,
    /// A summary of the text in the excerpt
    text_summary: TextSummary,
    has_trailing_newline: bool,
}

/// A public view into an [`Excerpt`] in a [`MultiBuffer`].
///
/// Contains methods for getting the [`Buffer`] of the excerpt,
/// as well as mapping offsets to/from buffer and multibuffer coordinates.
#[derive(Clone)]
pub struct MultiBufferExcerpt<'a> {
    excerpt: &'a Excerpt,
    excerpt_offset: usize,
    excerpt_position: Point,
}

#[derive(Clone, Debug)]
struct ExcerptIdMapping {
    id: ExcerptId,
    locator: Locator,
}

/// A range of text from a single [`Buffer`], to be shown as an [`Excerpt`].
/// These ranges are relative to the buffer itself
#[derive(Clone, Debug, Eq, PartialEq)]
pub struct ExcerptRange<T> {
    /// The full range of text to be shown in the excerpt.
    pub context: Range<T>,
    /// The primary range of text to be highlighted in the excerpt.
    /// In a multi-buffer search, this would be the text that matched the search
    pub primary: Option<Range<T>>,
}

#[derive(Clone, Debug, Default)]
pub struct ExcerptSummary {
    excerpt_id: ExcerptId,
    /// The location of the last [`Excerpt`] being summarized
    excerpt_locator: Locator,
    widest_line_number: u32,
    text: TextSummary,
}

#[derive(Clone)]
pub struct MultiBufferRows<'a> {
    buffer_row_range: Range<u32>,
    excerpts: Cursor<'a, Excerpt, Point>,
}

pub struct MultiBufferChunks<'a> {
    range: Range<usize>,
    excerpts: Cursor<'a, Excerpt, usize>,
    excerpt_chunks: Option<ExcerptChunks<'a>>,
    language_aware: bool,
}

pub struct MultiBufferBytes<'a> {
    range: Range<usize>,
    excerpts: Cursor<'a, Excerpt, usize>,
    excerpt_bytes: Option<ExcerptBytes<'a>>,
    chunk: &'a [u8],
}

pub struct ReversedMultiBufferBytes<'a> {
    range: Range<usize>,
    excerpts: Cursor<'a, Excerpt, usize>,
    excerpt_bytes: Option<ExcerptBytes<'a>>,
    chunk: &'a [u8],
}

struct ExcerptChunks<'a> {
    excerpt_id: ExcerptId,
    content_chunks: BufferChunks<'a>,
    footer_height: usize,
}

struct ExcerptBytes<'a> {
    content_bytes: text::Bytes<'a>,
    padding_height: usize,
    reversed: bool,
}

struct BufferEdit {
    range: Range<usize>,
    new_text: Arc<str>,
    is_insertion: bool,
    original_indent_column: u32,
}

#[derive(Debug, Clone, Copy, PartialEq, Eq, Hash)]
pub enum ExpandExcerptDirection {
    Up,
    Down,
    UpAndDown,
}

impl ExpandExcerptDirection {
    pub fn should_expand_up(&self) -> bool {
        match self {
            ExpandExcerptDirection::Up => true,
            ExpandExcerptDirection::Down => false,
            ExpandExcerptDirection::UpAndDown => true,
        }
    }

    pub fn should_expand_down(&self) -> bool {
        match self {
            ExpandExcerptDirection::Up => false,
            ExpandExcerptDirection::Down => true,
            ExpandExcerptDirection::UpAndDown => true,
        }
    }
}

#[derive(Clone, Debug, PartialEq)]
pub struct MultiBufferIndentGuide {
    pub multibuffer_row_range: Range<MultiBufferRow>,
    pub buffer: IndentGuide,
}

impl std::ops::Deref for MultiBufferIndentGuide {
    type Target = IndentGuide;

    fn deref(&self) -> &Self::Target {
        &self.buffer
    }
}

impl MultiBuffer {
    pub fn new(capability: Capability) -> Self {
        Self {
            snapshot: RefCell::new(MultiBufferSnapshot {
                show_headers: true,
                ..MultiBufferSnapshot::default()
            }),
            buffers: RefCell::default(),
            subscriptions: Topic::default(),
            singleton: false,
            capability,
            title: None,
            history: History {
                next_transaction_id: clock::Lamport::default(),
                undo_stack: Vec::new(),
                redo_stack: Vec::new(),
                transaction_depth: 0,
                group_interval: Duration::from_millis(300),
            },
        }
    }

    pub fn without_headers(capability: Capability) -> Self {
        Self {
            snapshot: Default::default(),
            buffers: Default::default(),
            subscriptions: Default::default(),
            singleton: false,
            capability,
            history: History {
                next_transaction_id: Default::default(),
                undo_stack: Default::default(),
                redo_stack: Default::default(),
                transaction_depth: 0,
                group_interval: Duration::from_millis(300),
            },
            title: Default::default(),
        }
    }

    pub fn clone(&self, new_cx: &mut ModelContext<Self>) -> Self {
        let mut buffers = HashMap::default();
        for (buffer_id, buffer_state) in self.buffers.borrow().iter() {
            buffers.insert(
                *buffer_id,
                BufferState {
                    buffer: buffer_state.buffer.clone(),
                    last_version: buffer_state.last_version.clone(),
                    last_non_text_state_update_count: buffer_state.last_non_text_state_update_count,
                    excerpts: buffer_state.excerpts.clone(),
                    _subscriptions: [
                        new_cx.observe(&buffer_state.buffer, |_, _, cx| cx.notify()),
                        new_cx.subscribe(&buffer_state.buffer, Self::on_buffer_event),
                    ],
                },
            );
        }
        Self {
            snapshot: RefCell::new(self.snapshot.borrow().clone()),
            buffers: RefCell::new(buffers),
            subscriptions: Default::default(),
            singleton: self.singleton,
            capability: self.capability,
            history: self.history.clone(),
            title: self.title.clone(),
        }
    }

    pub fn with_title(mut self, title: String) -> Self {
        self.title = Some(title);
        self
    }

    pub fn read_only(&self) -> bool {
        self.capability == Capability::ReadOnly
    }

    pub fn singleton(buffer: Model<Buffer>, cx: &mut ModelContext<Self>) -> Self {
        let mut this = Self::new(buffer.read(cx).capability());
        this.singleton = true;
        this.push_excerpts(
            buffer,
            [ExcerptRange {
                context: text::Anchor::MIN..text::Anchor::MAX,
                primary: None,
            }],
            cx,
        );
        this.snapshot.borrow_mut().singleton = true;
        this
    }

    /// Returns an up-to-date snapshot of the MultiBuffer.
    pub fn snapshot(&self, cx: &AppContext) -> MultiBufferSnapshot {
        self.sync(cx);
        self.snapshot.borrow().clone()
    }

    pub fn read(&self, cx: &AppContext) -> Ref<MultiBufferSnapshot> {
        self.sync(cx);
        self.snapshot.borrow()
    }

    pub fn as_singleton(&self) -> Option<Model<Buffer>> {
        if self.singleton {
            return Some(
                self.buffers
                    .borrow()
                    .values()
                    .next()
                    .unwrap()
                    .buffer
                    .clone(),
            );
        } else {
            None
        }
    }

    pub fn is_singleton(&self) -> bool {
        self.singleton
    }

    pub fn subscribe(&mut self) -> Subscription {
        self.subscriptions.subscribe()
    }

    pub fn is_dirty(&self, cx: &AppContext) -> bool {
        self.read(cx).is_dirty()
    }

    pub fn has_deleted_file(&self, cx: &AppContext) -> bool {
        self.read(cx).has_deleted_file()
    }

    pub fn has_conflict(&self, cx: &AppContext) -> bool {
        self.read(cx).has_conflict()
    }

    // The `is_empty` signature doesn't match what clippy expects
    #[allow(clippy::len_without_is_empty)]
    pub fn len(&self, cx: &AppContext) -> usize {
        self.read(cx).len()
    }

    pub fn is_empty(&self, cx: &AppContext) -> bool {
        self.len(cx) != 0
    }

    pub fn symbols_containing<T: ToOffset>(
        &self,
        offset: T,
        theme: Option<&SyntaxTheme>,
        cx: &AppContext,
    ) -> Option<(BufferId, Vec<OutlineItem<Anchor>>)> {
        self.read(cx).symbols_containing(offset, theme)
    }

    pub fn edit<I, S, T>(
        &self,
        edits: I,
        autoindent_mode: Option<AutoindentMode>,
        cx: &mut ModelContext<Self>,
    ) where
        I: IntoIterator<Item = (Range<S>, T)>,
        S: ToOffset,
        T: Into<Arc<str>>,
    {
        let snapshot = self.read(cx);
        let edits = edits
            .into_iter()
            .map(|(range, new_text)| {
                let mut range = range.start.to_offset(&snapshot)..range.end.to_offset(&snapshot);
                if range.start > range.end {
                    mem::swap(&mut range.start, &mut range.end);
                }
                (range, new_text.into())
            })
            .collect::<Vec<_>>();

        return edit_internal(self, snapshot, edits, autoindent_mode, cx);

        // Non-generic part of edit, hoisted out to avoid blowing up LLVM IR.
        fn edit_internal(
            this: &MultiBuffer,
            snapshot: Ref<MultiBufferSnapshot>,
            edits: Vec<(Range<usize>, Arc<str>)>,
            mut autoindent_mode: Option<AutoindentMode>,
            cx: &mut ModelContext<MultiBuffer>,
        ) {
            if this.read_only() || this.buffers.borrow().is_empty() {
                return;
            }

            if let Some(buffer) = this.as_singleton() {
                buffer.update(cx, |buffer, cx| {
                    buffer.edit(edits, autoindent_mode, cx);
                });
                cx.emit(Event::ExcerptsEdited {
                    ids: this.excerpt_ids(),
                });
                return;
            }

            let original_indent_columns = match &mut autoindent_mode {
                Some(AutoindentMode::Block {
                    original_indent_columns,
                }) => mem::take(original_indent_columns),
                _ => Default::default(),
            };

            let (buffer_edits, edited_excerpt_ids) =
                this.convert_edits_to_buffer_edits(edits, &snapshot, &original_indent_columns);
            drop(snapshot);

            for (buffer_id, mut edits) in buffer_edits {
                edits.sort_unstable_by_key(|edit| edit.range.start);
                this.buffers.borrow()[&buffer_id]
                    .buffer
                    .update(cx, |buffer, cx| {
                        let mut edits = edits.into_iter().peekable();
                        let mut insertions = Vec::new();
                        let mut original_indent_columns = Vec::new();
                        let mut deletions = Vec::new();
                        let empty_str: Arc<str> = Arc::default();
                        while let Some(BufferEdit {
                            mut range,
                            new_text,
                            mut is_insertion,
                            original_indent_column,
                        }) = edits.next()
                        {
                            while let Some(BufferEdit {
                                range: next_range,
                                is_insertion: next_is_insertion,
                                ..
                            }) = edits.peek()
                            {
                                if range.end >= next_range.start {
                                    range.end = cmp::max(next_range.end, range.end);
                                    is_insertion |= *next_is_insertion;
                                    edits.next();
                                } else {
                                    break;
                                }
                            }

                            if is_insertion {
                                original_indent_columns.push(original_indent_column);
                                insertions.push((
                                    buffer.anchor_before(range.start)
                                        ..buffer.anchor_before(range.end),
                                    new_text.clone(),
                                ));
                            } else if !range.is_empty() {
                                deletions.push((
                                    buffer.anchor_before(range.start)
                                        ..buffer.anchor_before(range.end),
                                    empty_str.clone(),
                                ));
                            }
                        }

                        let deletion_autoindent_mode =
                            if let Some(AutoindentMode::Block { .. }) = autoindent_mode {
                                Some(AutoindentMode::Block {
                                    original_indent_columns: Default::default(),
                                })
                            } else {
                                autoindent_mode.clone()
                            };
                        let insertion_autoindent_mode =
                            if let Some(AutoindentMode::Block { .. }) = autoindent_mode {
                                Some(AutoindentMode::Block {
                                    original_indent_columns,
                                })
                            } else {
                                autoindent_mode.clone()
                            };

                        buffer.edit(deletions, deletion_autoindent_mode, cx);
                        buffer.edit(insertions, insertion_autoindent_mode, cx);
                    })
            }

            cx.emit(Event::ExcerptsEdited {
                ids: edited_excerpt_ids,
            });
        }
    }

    fn convert_edits_to_buffer_edits(
        &self,
        edits: Vec<(Range<usize>, Arc<str>)>,
        snapshot: &MultiBufferSnapshot,
        original_indent_columns: &[u32],
    ) -> (HashMap<BufferId, Vec<BufferEdit>>, Vec<ExcerptId>) {
        let mut buffer_edits: HashMap<BufferId, Vec<BufferEdit>> = Default::default();
        let mut edited_excerpt_ids = Vec::new();
        let mut cursor = snapshot.excerpts.cursor::<usize>(&());
        for (ix, (range, new_text)) in edits.into_iter().enumerate() {
            let original_indent_column = original_indent_columns.get(ix).copied().unwrap_or(0);
            cursor.seek(&range.start, Bias::Right, &());
            if cursor.item().is_none() && range.start == *cursor.start() {
                cursor.prev(&());
            }
            let start_excerpt = cursor.item().expect("start offset out of bounds");
            let start_overshoot = range.start - cursor.start();
            let buffer_start = start_excerpt
                .range
                .context
                .start
                .to_offset(&start_excerpt.buffer)
                + start_overshoot;
            edited_excerpt_ids.push(start_excerpt.id);

            cursor.seek(&range.end, Bias::Right, &());
            if cursor.item().is_none() && range.end == *cursor.start() {
                cursor.prev(&());
            }
            let end_excerpt = cursor.item().expect("end offset out of bounds");
            let end_overshoot = range.end - cursor.start();
            let buffer_end = end_excerpt
                .range
                .context
                .start
                .to_offset(&end_excerpt.buffer)
                + end_overshoot;

            if start_excerpt.id == end_excerpt.id {
                buffer_edits
                    .entry(start_excerpt.buffer_id)
                    .or_default()
                    .push(BufferEdit {
                        range: buffer_start..buffer_end,
                        new_text,
                        is_insertion: true,
                        original_indent_column,
                    });
            } else {
                edited_excerpt_ids.push(end_excerpt.id);
                let start_excerpt_range = buffer_start
                    ..start_excerpt
                        .range
                        .context
                        .end
                        .to_offset(&start_excerpt.buffer);
                let end_excerpt_range = end_excerpt
                    .range
                    .context
                    .start
                    .to_offset(&end_excerpt.buffer)
                    ..buffer_end;
                buffer_edits
                    .entry(start_excerpt.buffer_id)
                    .or_default()
                    .push(BufferEdit {
                        range: start_excerpt_range,
                        new_text: new_text.clone(),
                        is_insertion: true,
                        original_indent_column,
                    });
                buffer_edits
                    .entry(end_excerpt.buffer_id)
                    .or_default()
                    .push(BufferEdit {
                        range: end_excerpt_range,
                        new_text: new_text.clone(),
                        is_insertion: false,
                        original_indent_column,
                    });

                cursor.seek(&range.start, Bias::Right, &());
                cursor.next(&());
                while let Some(excerpt) = cursor.item() {
                    if excerpt.id == end_excerpt.id {
                        break;
                    }
                    buffer_edits
                        .entry(excerpt.buffer_id)
                        .or_default()
                        .push(BufferEdit {
                            range: excerpt.range.context.to_offset(&excerpt.buffer),
                            new_text: new_text.clone(),
                            is_insertion: false,
                            original_indent_column,
                        });
                    edited_excerpt_ids.push(excerpt.id);
                    cursor.next(&());
                }
            }
        }
        (buffer_edits, edited_excerpt_ids)
    }

    pub fn autoindent_ranges<I, S>(&self, ranges: I, cx: &mut ModelContext<Self>)
    where
        I: IntoIterator<Item = Range<S>>,
        S: ToOffset,
    {
        let snapshot = self.read(cx);
        let empty = Arc::<str>::from("");
        let edits = ranges
            .into_iter()
            .map(|range| {
                let mut range = range.start.to_offset(&snapshot)..range.end.to_offset(&snapshot);
                if range.start > range.end {
                    mem::swap(&mut range.start, &mut range.end);
                }
                (range, empty.clone())
            })
            .collect::<Vec<_>>();

        return autoindent_ranges_internal(self, snapshot, edits, cx);

        fn autoindent_ranges_internal(
            this: &MultiBuffer,
            snapshot: Ref<MultiBufferSnapshot>,
            edits: Vec<(Range<usize>, Arc<str>)>,
            cx: &mut ModelContext<MultiBuffer>,
        ) {
            if this.read_only() || this.buffers.borrow().is_empty() {
                return;
            }

            if let Some(buffer) = this.as_singleton() {
                buffer.update(cx, |buffer, cx| {
                    buffer.autoindent_ranges(edits.into_iter().map(|e| e.0), cx);
                });
                cx.emit(Event::ExcerptsEdited {
                    ids: this.excerpt_ids(),
                });
                return;
            }

            let (buffer_edits, edited_excerpt_ids) =
                this.convert_edits_to_buffer_edits(edits, &snapshot, &[]);
            drop(snapshot);

            for (buffer_id, mut edits) in buffer_edits {
                edits.sort_unstable_by_key(|edit| edit.range.start);

                let mut ranges: Vec<Range<usize>> = Vec::new();
                for edit in edits {
                    if let Some(last_range) = ranges.last_mut() {
                        if edit.range.start <= last_range.end {
                            last_range.end = last_range.end.max(edit.range.end);
                            continue;
                        }
                    }
                    ranges.push(edit.range);
                }

                this.buffers.borrow()[&buffer_id]
                    .buffer
                    .update(cx, |buffer, cx| {
                        buffer.autoindent_ranges(ranges, cx);
                    })
            }

            cx.emit(Event::ExcerptsEdited {
                ids: edited_excerpt_ids,
            });
        }
    }

    // Inserts newlines at the given position to create an empty line, returning the start of the new line.
    // You can also request the insertion of empty lines above and below the line starting at the returned point.
    // Panics if the given position is invalid.
    pub fn insert_empty_line(
        &mut self,
        position: impl ToPoint,
        space_above: bool,
        space_below: bool,
        cx: &mut ModelContext<Self>,
    ) -> Point {
        let multibuffer_point = position.to_point(&self.read(cx));
        if let Some(buffer) = self.as_singleton() {
            buffer.update(cx, |buffer, cx| {
                buffer.insert_empty_line(multibuffer_point, space_above, space_below, cx)
            })
        } else {
            let (buffer, buffer_point, _) =
                self.point_to_buffer_point(multibuffer_point, cx).unwrap();
            self.start_transaction(cx);
            let empty_line_start = buffer.update(cx, |buffer, cx| {
                buffer.insert_empty_line(buffer_point, space_above, space_below, cx)
            });
            self.end_transaction(cx);
            multibuffer_point + (empty_line_start - buffer_point)
        }
    }

    pub fn start_transaction(&mut self, cx: &mut ModelContext<Self>) -> Option<TransactionId> {
        self.start_transaction_at(Instant::now(), cx)
    }

    pub fn start_transaction_at(
        &mut self,
        now: Instant,
        cx: &mut ModelContext<Self>,
    ) -> Option<TransactionId> {
        if let Some(buffer) = self.as_singleton() {
            return buffer.update(cx, |buffer, _| buffer.start_transaction_at(now));
        }

        for BufferState { buffer, .. } in self.buffers.borrow().values() {
            buffer.update(cx, |buffer, _| buffer.start_transaction_at(now));
        }
        self.history.start_transaction(now)
    }

    pub fn end_transaction(&mut self, cx: &mut ModelContext<Self>) -> Option<TransactionId> {
        self.end_transaction_at(Instant::now(), cx)
    }

    pub fn end_transaction_at(
        &mut self,
        now: Instant,
        cx: &mut ModelContext<Self>,
    ) -> Option<TransactionId> {
        if let Some(buffer) = self.as_singleton() {
            return buffer.update(cx, |buffer, cx| buffer.end_transaction_at(now, cx));
        }

        let mut buffer_transactions = HashMap::default();
        for BufferState { buffer, .. } in self.buffers.borrow().values() {
            if let Some(transaction_id) =
                buffer.update(cx, |buffer, cx| buffer.end_transaction_at(now, cx))
            {
                buffer_transactions.insert(buffer.read(cx).remote_id(), transaction_id);
            }
        }

        if self.history.end_transaction(now, buffer_transactions) {
            let transaction_id = self.history.group().unwrap();
            Some(transaction_id)
        } else {
            None
        }
    }

    pub fn edited_ranges_for_transaction<D>(
        &self,
        transaction_id: TransactionId,
        cx: &AppContext,
    ) -> Vec<Range<D>>
    where
        D: TextDimension + Ord + Sub<D, Output = D>,
    {
        if let Some(buffer) = self.as_singleton() {
            return buffer
                .read(cx)
                .edited_ranges_for_transaction_id(transaction_id)
                .collect::<Vec<_>>();
        }

        let Some(transaction) = self.history.transaction(transaction_id) else {
            return Vec::new();
        };

        let mut ranges = Vec::new();
        let snapshot = self.read(cx);
        let buffers = self.buffers.borrow();
        let mut cursor = snapshot.excerpts.cursor::<ExcerptSummary>(&());

        for (buffer_id, buffer_transaction) in &transaction.buffer_transactions {
            let Some(buffer_state) = buffers.get(buffer_id) else {
                continue;
            };

            let buffer = buffer_state.buffer.read(cx);
            for range in buffer.edited_ranges_for_transaction_id::<D>(*buffer_transaction) {
                for excerpt_id in &buffer_state.excerpts {
                    cursor.seek(excerpt_id, Bias::Left, &());
                    if let Some(excerpt) = cursor.item() {
                        if excerpt.locator == *excerpt_id {
                            let excerpt_buffer_start =
                                excerpt.range.context.start.summary::<D>(buffer);
                            let excerpt_buffer_end = excerpt.range.context.end.summary::<D>(buffer);
                            let excerpt_range = excerpt_buffer_start.clone()..excerpt_buffer_end;
                            if excerpt_range.contains(&range.start)
                                && excerpt_range.contains(&range.end)
                            {
                                let excerpt_start = D::from_text_summary(&cursor.start().text);

                                let mut start = excerpt_start.clone();
                                start.add_assign(&(range.start - excerpt_buffer_start.clone()));
                                let mut end = excerpt_start;
                                end.add_assign(&(range.end - excerpt_buffer_start));

                                ranges.push(start..end);
                                break;
                            }
                        }
                    }
                }
            }
        }

        ranges.sort_by_key(|range| range.start.clone());
        ranges
    }

    pub fn merge_transactions(
        &mut self,
        transaction: TransactionId,
        destination: TransactionId,
        cx: &mut ModelContext<Self>,
    ) {
        if let Some(buffer) = self.as_singleton() {
            buffer.update(cx, |buffer, _| {
                buffer.merge_transactions(transaction, destination)
            });
        } else if let Some(transaction) = self.history.forget(transaction) {
            if let Some(destination) = self.history.transaction_mut(destination) {
                for (buffer_id, buffer_transaction_id) in transaction.buffer_transactions {
                    if let Some(destination_buffer_transaction_id) =
                        destination.buffer_transactions.get(&buffer_id)
                    {
                        if let Some(state) = self.buffers.borrow().get(&buffer_id) {
                            state.buffer.update(cx, |buffer, _| {
                                buffer.merge_transactions(
                                    buffer_transaction_id,
                                    *destination_buffer_transaction_id,
                                )
                            });
                        }
                    } else {
                        destination
                            .buffer_transactions
                            .insert(buffer_id, buffer_transaction_id);
                    }
                }
            }
        }
    }

    pub fn finalize_last_transaction(&mut self, cx: &mut ModelContext<Self>) {
        self.history.finalize_last_transaction();
        for BufferState { buffer, .. } in self.buffers.borrow().values() {
            buffer.update(cx, |buffer, _| {
                buffer.finalize_last_transaction();
            });
        }
    }

    pub fn push_transaction<'a, T>(&mut self, buffer_transactions: T, cx: &ModelContext<Self>)
    where
        T: IntoIterator<Item = (&'a Model<Buffer>, &'a language::Transaction)>,
    {
        self.history
            .push_transaction(buffer_transactions, Instant::now(), cx);
        self.history.finalize_last_transaction();
    }

    pub fn group_until_transaction(
        &mut self,
        transaction_id: TransactionId,
        cx: &mut ModelContext<Self>,
    ) {
        if let Some(buffer) = self.as_singleton() {
            buffer.update(cx, |buffer, _| {
                buffer.group_until_transaction(transaction_id)
            });
        } else {
            self.history.group_until(transaction_id);
        }
    }

    pub fn set_active_selections(
        &self,
        selections: &[Selection<Anchor>],
        line_mode: bool,
        cursor_shape: CursorShape,
        cx: &mut ModelContext<Self>,
    ) {
        let mut selections_by_buffer: HashMap<BufferId, Vec<Selection<text::Anchor>>> =
            Default::default();
        let snapshot = self.read(cx);
        let mut cursor = snapshot.excerpts.cursor::<Option<&Locator>>(&());
        for selection in selections {
            let start_locator = snapshot.excerpt_locator_for_id(selection.start.excerpt_id);
            let end_locator = snapshot.excerpt_locator_for_id(selection.end.excerpt_id);

            cursor.seek(&Some(start_locator), Bias::Left, &());
            while let Some(excerpt) = cursor.item() {
                if excerpt.locator > *end_locator {
                    break;
                }

                let mut start = excerpt.range.context.start;
                let mut end = excerpt.range.context.end;
                if excerpt.id == selection.start.excerpt_id {
                    start = selection.start.text_anchor;
                }
                if excerpt.id == selection.end.excerpt_id {
                    end = selection.end.text_anchor;
                }
                selections_by_buffer
                    .entry(excerpt.buffer_id)
                    .or_default()
                    .push(Selection {
                        id: selection.id,
                        start,
                        end,
                        reversed: selection.reversed,
                        goal: selection.goal,
                    });

                cursor.next(&());
            }
        }

        for (buffer_id, buffer_state) in self.buffers.borrow().iter() {
            if !selections_by_buffer.contains_key(buffer_id) {
                buffer_state
                    .buffer
                    .update(cx, |buffer, cx| buffer.remove_active_selections(cx));
            }
        }

        for (buffer_id, mut selections) in selections_by_buffer {
            self.buffers.borrow()[&buffer_id]
                .buffer
                .update(cx, |buffer, cx| {
                    selections.sort_unstable_by(|a, b| a.start.cmp(&b.start, buffer));
                    let mut selections = selections.into_iter().peekable();
                    let merged_selections = Arc::from_iter(iter::from_fn(|| {
                        let mut selection = selections.next()?;
                        while let Some(next_selection) = selections.peek() {
                            if selection.end.cmp(&next_selection.start, buffer).is_ge() {
                                let next_selection = selections.next().unwrap();
                                if next_selection.end.cmp(&selection.end, buffer).is_ge() {
                                    selection.end = next_selection.end;
                                }
                            } else {
                                break;
                            }
                        }
                        Some(selection)
                    }));
                    buffer.set_active_selections(merged_selections, line_mode, cursor_shape, cx);
                });
        }
    }

    pub fn remove_active_selections(&self, cx: &mut ModelContext<Self>) {
        for buffer in self.buffers.borrow().values() {
            buffer
                .buffer
                .update(cx, |buffer, cx| buffer.remove_active_selections(cx));
        }
    }

    pub fn undo(&mut self, cx: &mut ModelContext<Self>) -> Option<TransactionId> {
        let mut transaction_id = None;
        if let Some(buffer) = self.as_singleton() {
            transaction_id = buffer.update(cx, |buffer, cx| buffer.undo(cx));
        } else {
            while let Some(transaction) = self.history.pop_undo() {
                let mut undone = false;
                for (buffer_id, buffer_transaction_id) in &mut transaction.buffer_transactions {
                    if let Some(BufferState { buffer, .. }) = self.buffers.borrow().get(buffer_id) {
                        undone |= buffer.update(cx, |buffer, cx| {
                            let undo_to = *buffer_transaction_id;
                            if let Some(entry) = buffer.peek_undo_stack() {
                                *buffer_transaction_id = entry.transaction_id();
                            }
                            buffer.undo_to_transaction(undo_to, cx)
                        });
                    }
                }

                if undone {
                    transaction_id = Some(transaction.id);
                    break;
                }
            }
        }

        if let Some(transaction_id) = transaction_id {
            cx.emit(Event::TransactionUndone { transaction_id });
        }

        transaction_id
    }

    pub fn redo(&mut self, cx: &mut ModelContext<Self>) -> Option<TransactionId> {
        if let Some(buffer) = self.as_singleton() {
            return buffer.update(cx, |buffer, cx| buffer.redo(cx));
        }

        while let Some(transaction) = self.history.pop_redo() {
            let mut redone = false;
            for (buffer_id, buffer_transaction_id) in &mut transaction.buffer_transactions {
                if let Some(BufferState { buffer, .. }) = self.buffers.borrow().get(buffer_id) {
                    redone |= buffer.update(cx, |buffer, cx| {
                        let redo_to = *buffer_transaction_id;
                        if let Some(entry) = buffer.peek_redo_stack() {
                            *buffer_transaction_id = entry.transaction_id();
                        }
                        buffer.redo_to_transaction(redo_to, cx)
                    });
                }
            }

            if redone {
                return Some(transaction.id);
            }
        }

        None
    }

    pub fn undo_transaction(&mut self, transaction_id: TransactionId, cx: &mut ModelContext<Self>) {
        if let Some(buffer) = self.as_singleton() {
            buffer.update(cx, |buffer, cx| buffer.undo_transaction(transaction_id, cx));
        } else if let Some(transaction) = self.history.remove_from_undo(transaction_id) {
            for (buffer_id, transaction_id) in &transaction.buffer_transactions {
                if let Some(BufferState { buffer, .. }) = self.buffers.borrow().get(buffer_id) {
                    buffer.update(cx, |buffer, cx| {
                        buffer.undo_transaction(*transaction_id, cx)
                    });
                }
            }
        }
    }

    pub fn forget_transaction(
        &mut self,
        transaction_id: TransactionId,
        cx: &mut ModelContext<Self>,
    ) {
        if let Some(buffer) = self.as_singleton() {
            buffer.update(cx, |buffer, _| {
                buffer.forget_transaction(transaction_id);
            });
        } else if let Some(transaction) = self.history.forget(transaction_id) {
            for (buffer_id, buffer_transaction_id) in transaction.buffer_transactions {
                if let Some(state) = self.buffers.borrow_mut().get_mut(&buffer_id) {
                    state.buffer.update(cx, |buffer, _| {
                        buffer.forget_transaction(buffer_transaction_id);
                    });
                }
            }
        }
    }

    pub fn push_excerpts<O>(
        &mut self,
        buffer: Model<Buffer>,
        ranges: impl IntoIterator<Item = ExcerptRange<O>>,
        cx: &mut ModelContext<Self>,
    ) -> Vec<ExcerptId>
    where
        O: text::ToOffset,
    {
        self.insert_excerpts_after(ExcerptId::max(), buffer, ranges, cx)
    }

    pub fn push_excerpts_with_context_lines<O>(
        &mut self,
        buffer: Model<Buffer>,
        ranges: Vec<Range<O>>,
        context_line_count: u32,
        cx: &mut ModelContext<Self>,
    ) -> Vec<Range<Anchor>>
    where
        O: text::ToPoint + text::ToOffset,
    {
        let buffer_id = buffer.read(cx).remote_id();
        let buffer_snapshot = buffer.read(cx).snapshot();
        let (excerpt_ranges, range_counts) =
            build_excerpt_ranges(&buffer_snapshot, &ranges, context_line_count);

        let excerpt_ids = self.push_excerpts(buffer, excerpt_ranges, cx);

        let mut anchor_ranges = Vec::new();
        let mut ranges = ranges.into_iter();
        for (excerpt_id, range_count) in excerpt_ids.into_iter().zip(range_counts.into_iter()) {
            anchor_ranges.extend(ranges.by_ref().take(range_count).map(|range| {
                let start = Anchor {
                    buffer_id: Some(buffer_id),
                    excerpt_id,
                    text_anchor: buffer_snapshot.anchor_after(range.start),
                };
                let end = Anchor {
                    buffer_id: Some(buffer_id),
                    excerpt_id,
                    text_anchor: buffer_snapshot.anchor_after(range.end),
                };
                start..end
            }))
        }
        anchor_ranges
    }

    pub fn push_multiple_excerpts_with_context_lines(
        &self,
        buffers_with_ranges: Vec<(Model<Buffer>, Vec<Range<text::Anchor>>)>,
        context_line_count: u32,
        cx: &mut ModelContext<Self>,
    ) -> Task<Vec<Range<Anchor>>> {
        use futures::StreamExt;

        let (excerpt_ranges_tx, mut excerpt_ranges_rx) = mpsc::channel(256);

        let mut buffer_ids = Vec::with_capacity(buffers_with_ranges.len());

        for (buffer, ranges) in buffers_with_ranges {
            let (buffer_id, buffer_snapshot) =
                buffer.update(cx, |buffer, _| (buffer.remote_id(), buffer.snapshot()));

            buffer_ids.push(buffer_id);

            cx.background_executor()
                .spawn({
                    let mut excerpt_ranges_tx = excerpt_ranges_tx.clone();

                    async move {
                        let (excerpt_ranges, counts) =
                            build_excerpt_ranges(&buffer_snapshot, &ranges, context_line_count);
                        excerpt_ranges_tx
                            .send((buffer_id, buffer.clone(), ranges, excerpt_ranges, counts))
                            .await
                            .ok();
                    }
                })
                .detach()
        }

        cx.spawn(move |this, mut cx| async move {
            let mut results_by_buffer_id = HashMap::default();
            while let Some((buffer_id, buffer, ranges, excerpt_ranges, range_counts)) =
                excerpt_ranges_rx.next().await
            {
                results_by_buffer_id
                    .insert(buffer_id, (buffer, ranges, excerpt_ranges, range_counts));
            }

            let mut multi_buffer_ranges = Vec::default();
            'outer: for buffer_id in buffer_ids {
                let Some((buffer, ranges, excerpt_ranges, range_counts)) =
                    results_by_buffer_id.remove(&buffer_id)
                else {
                    continue;
                };

                let mut ranges = ranges.into_iter();
                let mut range_counts = range_counts.into_iter();
                for excerpt_ranges in excerpt_ranges.chunks(100) {
                    let excerpt_ids = match this.update(&mut cx, |this, cx| {
                        this.push_excerpts(buffer.clone(), excerpt_ranges.iter().cloned(), cx)
                    }) {
                        Ok(excerpt_ids) => excerpt_ids,
                        Err(_) => continue 'outer,
                    };

                    for (excerpt_id, range_count) in
                        excerpt_ids.into_iter().zip(range_counts.by_ref())
                    {
                        for range in ranges.by_ref().take(range_count) {
                            let start = Anchor {
                                buffer_id: Some(buffer_id),
                                excerpt_id,
                                text_anchor: range.start,
                            };
                            let end = Anchor {
                                buffer_id: Some(buffer_id),
                                excerpt_id,
                                text_anchor: range.end,
                            };
                            multi_buffer_ranges.push(start..end);
                        }
                    }
                }
            }

            multi_buffer_ranges
        })
    }

    pub fn insert_excerpts_after<O>(
        &mut self,
        prev_excerpt_id: ExcerptId,
        buffer: Model<Buffer>,
        ranges: impl IntoIterator<Item = ExcerptRange<O>>,
        cx: &mut ModelContext<Self>,
    ) -> Vec<ExcerptId>
    where
        O: text::ToOffset,
    {
        let mut ids = Vec::new();
        let mut next_excerpt_id =
            if let Some(last_entry) = self.snapshot.borrow().excerpt_ids.last() {
                last_entry.id.0 + 1
            } else {
                1
            };
        self.insert_excerpts_with_ids_after(
            prev_excerpt_id,
            buffer,
            ranges.into_iter().map(|range| {
                let id = ExcerptId(post_inc(&mut next_excerpt_id));
                ids.push(id);
                (id, range)
            }),
            cx,
        );
        ids
    }

    pub fn insert_excerpts_with_ids_after<O>(
        &mut self,
        prev_excerpt_id: ExcerptId,
        buffer: Model<Buffer>,
        ranges: impl IntoIterator<Item = (ExcerptId, ExcerptRange<O>)>,
        cx: &mut ModelContext<Self>,
    ) where
        O: text::ToOffset,
    {
        assert_eq!(self.history.transaction_depth, 0);
        let mut ranges = ranges.into_iter().peekable();
        if ranges.peek().is_none() {
            return Default::default();
        }

        self.sync(cx);

        let buffer_id = buffer.read(cx).remote_id();
        let buffer_snapshot = buffer.read(cx).snapshot();

        let mut buffers = self.buffers.borrow_mut();
        let buffer_state = buffers.entry(buffer_id).or_insert_with(|| BufferState {
            last_version: buffer_snapshot.version().clone(),
            last_non_text_state_update_count: buffer_snapshot.non_text_state_update_count(),
            excerpts: Default::default(),
            _subscriptions: [
                cx.observe(&buffer, |_, _, cx| cx.notify()),
                cx.subscribe(&buffer, Self::on_buffer_event),
            ],
            buffer: buffer.clone(),
        });

        let mut snapshot = self.snapshot.borrow_mut();

        let mut prev_locator = snapshot.excerpt_locator_for_id(prev_excerpt_id).clone();
        let mut new_excerpt_ids = mem::take(&mut snapshot.excerpt_ids);
        let mut cursor = snapshot.excerpts.cursor::<Option<&Locator>>(&());
        let mut new_excerpts = cursor.slice(&prev_locator, Bias::Right, &());
        prev_locator = cursor.start().unwrap_or(Locator::min_ref()).clone();

        let edit_start = new_excerpts.summary().text.len;
        new_excerpts.update_last(
            |excerpt| {
                excerpt.has_trailing_newline = true;
            },
            &(),
        );

        let next_locator = if let Some(excerpt) = cursor.item() {
            excerpt.locator.clone()
        } else {
            Locator::max()
        };

        let mut excerpts = Vec::new();
        while let Some((id, range)) = ranges.next() {
            let locator = Locator::between(&prev_locator, &next_locator);
            if let Err(ix) = buffer_state.excerpts.binary_search(&locator) {
                buffer_state.excerpts.insert(ix, locator.clone());
            }
            let range = ExcerptRange {
                context: buffer_snapshot.anchor_before(&range.context.start)
                    ..buffer_snapshot.anchor_after(&range.context.end),
                primary: range.primary.map(|primary| {
                    buffer_snapshot.anchor_before(&primary.start)
                        ..buffer_snapshot.anchor_after(&primary.end)
                }),
            };
            excerpts.push((id, range.clone()));
            let excerpt = Excerpt::new(
                id,
                locator.clone(),
                buffer_id,
                buffer_snapshot.clone(),
                range,
                ranges.peek().is_some() || cursor.item().is_some(),
            );
            new_excerpts.push(excerpt, &());
            prev_locator = locator.clone();

            if let Some(last_mapping_entry) = new_excerpt_ids.last() {
                assert!(id > last_mapping_entry.id, "excerpt ids must be increasing");
            }
            new_excerpt_ids.push(ExcerptIdMapping { id, locator }, &());
        }

        let edit_end = new_excerpts.summary().text.len;

        let suffix = cursor.suffix(&());
        let changed_trailing_excerpt = suffix.is_empty();
        new_excerpts.append(suffix, &());
        drop(cursor);
        snapshot.excerpts = new_excerpts;
        snapshot.excerpt_ids = new_excerpt_ids;
        if changed_trailing_excerpt {
            snapshot.trailing_excerpt_update_count += 1;
        }

        self.subscriptions.publish_mut([Edit {
            old: edit_start..edit_start,
            new: edit_start..edit_end,
        }]);
        cx.emit(Event::Edited {
            singleton_buffer_edited: false,
            edited_buffer: None,
        });
        cx.emit(Event::ExcerptsAdded {
            buffer,
            predecessor: prev_excerpt_id,
            excerpts,
        });
        cx.notify();
    }

    pub fn clear(&mut self, cx: &mut ModelContext<Self>) {
        self.sync(cx);
        let ids = self.excerpt_ids();
        self.buffers.borrow_mut().clear();
        let mut snapshot = self.snapshot.borrow_mut();
        let prev_len = snapshot.len();
        snapshot.excerpts = Default::default();
        snapshot.trailing_excerpt_update_count += 1;
        snapshot.is_dirty = false;
        snapshot.has_deleted_file = false;
        snapshot.has_conflict = false;

        self.subscriptions.publish_mut([Edit {
            old: 0..prev_len,
            new: 0..0,
        }]);
        cx.emit(Event::Edited {
            singleton_buffer_edited: false,
            edited_buffer: None,
        });
        cx.emit(Event::ExcerptsRemoved { ids });
        cx.notify();
    }

    pub fn excerpts_for_buffer(
        &self,
        buffer: &Model<Buffer>,
        cx: &AppContext,
    ) -> Vec<(ExcerptId, ExcerptRange<text::Anchor>)> {
        let mut excerpts = Vec::new();
        let snapshot = self.read(cx);
        let buffers = self.buffers.borrow();
        let mut cursor = snapshot.excerpts.cursor::<Option<&Locator>>(&());
        for locator in buffers
            .get(&buffer.read(cx).remote_id())
            .map(|state| &state.excerpts)
            .into_iter()
            .flatten()
        {
            cursor.seek_forward(&Some(locator), Bias::Left, &());
            if let Some(excerpt) = cursor.item() {
                if excerpt.locator == *locator {
                    excerpts.push((excerpt.id, excerpt.range.clone()));
                }
            }
        }

        excerpts
    }

<<<<<<< HEAD
    pub fn ranges_for_buffer(
        &self,
        buffer_id: BufferId,
        cx: &AppContext,
    ) -> Vec<(ExcerptId, Range<Point>, Range<text::Anchor>)> {
        let mut ranges = Vec::new();
        let snapshot = self.read(cx);
        for locator in self
            .buffers
            .borrow()
            .get(&buffer_id)
            .map(|state| &state.excerpts)
            .into_iter()
            .flatten()
        {
            let mut cursor = snapshot.excerpts.cursor::<(Option<&Locator>, Point)>(&());
            cursor.seek_forward(&Some(locator), Bias::Left, &());
            if let Some(excerpt) = cursor.item() {
                if excerpt.locator == *locator {
                    ranges.push((
                        excerpt.id,
                        cursor.start().1..cursor.end(&()).1,
                        excerpt.range.context.clone(),
                    ));
                }
            }
        }
        ranges
=======
    pub fn excerpt_ranges_for_buffer(
        &self,
        buffer_id: BufferId,
        cx: &AppContext,
    ) -> Vec<Range<Point>> {
        let snapshot = self.read(cx);
        let buffers = self.buffers.borrow();
        let mut cursor = snapshot.excerpts.cursor::<(Option<&Locator>, Point)>(&());
        buffers
            .get(&buffer_id)
            .into_iter()
            .flat_map(|state| &state.excerpts)
            .filter_map(move |locator| {
                cursor.seek_forward(&Some(locator), Bias::Left, &());
                cursor.item().and_then(|excerpt| {
                    if excerpt.locator == *locator {
                        let excerpt_start = cursor.start().1;
                        let excerpt_end = excerpt_start + excerpt.text_summary.lines;
                        Some(excerpt_start..excerpt_end)
                    } else {
                        None
                    }
                })
            })
            .collect()
>>>>>>> 81c118d6
    }

    pub fn excerpt_buffer_ids(&self) -> Vec<BufferId> {
        self.snapshot
            .borrow()
            .excerpts
            .iter()
            .map(|entry| entry.buffer_id)
            .collect()
    }

    pub fn excerpt_ids(&self) -> Vec<ExcerptId> {
        self.snapshot
            .borrow()
            .excerpts
            .iter()
            .map(|entry| entry.id)
            .collect()
    }

    pub fn excerpt_containing(
        &self,
        position: impl ToOffset,
        cx: &AppContext,
    ) -> Option<(ExcerptId, Model<Buffer>, Range<text::Anchor>)> {
        let snapshot = self.read(cx);
        let position = position.to_offset(&snapshot);

        let mut cursor = snapshot.excerpts.cursor::<usize>(&());
        cursor.seek(&position, Bias::Right, &());
        cursor
            .item()
            .or_else(|| snapshot.excerpts.last())
            .map(|excerpt| {
                (
                    excerpt.id,
                    self.buffers
                        .borrow()
                        .get(&excerpt.buffer_id)
                        .unwrap()
                        .buffer
                        .clone(),
                    excerpt.range.context.clone(),
                )
            })
    }

    // If point is at the end of the buffer, the last excerpt is returned
    pub fn point_to_buffer_offset<T: ToOffset>(
        &self,
        point: T,
        cx: &AppContext,
    ) -> Option<(Model<Buffer>, usize, ExcerptId)> {
        let snapshot = self.read(cx);
        let offset = point.to_offset(&snapshot);
        let mut cursor = snapshot.excerpts.cursor::<usize>(&());
        cursor.seek(&offset, Bias::Right, &());
        if cursor.item().is_none() {
            cursor.prev(&());
        }

        cursor.item().map(|excerpt| {
            let excerpt_start = excerpt.range.context.start.to_offset(&excerpt.buffer);
            let buffer_point = excerpt_start + offset - *cursor.start();
            let buffer = self.buffers.borrow()[&excerpt.buffer_id].buffer.clone();

            (buffer, buffer_point, excerpt.id)
        })
    }

    // If point is at the end of the buffer, the last excerpt is returned
    pub fn point_to_buffer_point<T: ToPoint>(
        &self,
        point: T,
        cx: &AppContext,
    ) -> Option<(Model<Buffer>, Point, ExcerptId)> {
        let snapshot = self.read(cx);
        let point = point.to_point(&snapshot);
        let mut cursor = snapshot.excerpts.cursor::<Point>(&());
        cursor.seek(&point, Bias::Right, &());
        if cursor.item().is_none() {
            cursor.prev(&());
        }

        cursor.item().map(|excerpt| {
            let excerpt_start = excerpt.range.context.start.to_point(&excerpt.buffer);
            let buffer_point = excerpt_start + point - *cursor.start();
            let buffer = self.buffers.borrow()[&excerpt.buffer_id].buffer.clone();

            (buffer, buffer_point, excerpt.id)
        })
    }

    pub fn range_to_buffer_ranges<T: ToOffset>(
        &self,
        range: Range<T>,
        cx: &AppContext,
    ) -> Vec<(Model<Buffer>, Range<usize>, ExcerptId)> {
        let snapshot = self.read(cx);
        let start = range.start.to_offset(&snapshot);
        let end = range.end.to_offset(&snapshot);

        let mut result = Vec::new();
        let mut cursor = snapshot.excerpts.cursor::<usize>(&());
        cursor.seek(&start, Bias::Right, &());
        if cursor.item().is_none() {
            cursor.prev(&());
        }

        while let Some(excerpt) = cursor.item() {
            if *cursor.start() > end {
                break;
            }

            let mut end_before_newline = cursor.end(&());
            if excerpt.has_trailing_newline {
                end_before_newline -= 1;
            }
            let excerpt_start = excerpt.range.context.start.to_offset(&excerpt.buffer);
            let start = excerpt_start + (cmp::max(start, *cursor.start()) - *cursor.start());
            let end = excerpt_start + (cmp::min(end, end_before_newline) - *cursor.start());
            let buffer = self.buffers.borrow()[&excerpt.buffer_id].buffer.clone();
            result.push((buffer, start..end, excerpt.id));
            cursor.next(&());
        }

        result
    }

    pub fn remove_excerpts(
        &mut self,
        excerpt_ids: impl IntoIterator<Item = ExcerptId>,
        cx: &mut ModelContext<Self>,
    ) {
        self.sync(cx);
        let ids = excerpt_ids.into_iter().collect::<Vec<_>>();
        if ids.is_empty() {
            return;
        }

        let mut buffers = self.buffers.borrow_mut();
        let mut snapshot = self.snapshot.borrow_mut();
        let mut new_excerpts = SumTree::default();
        let mut cursor = snapshot.excerpts.cursor::<(Option<&Locator>, usize)>(&());
        let mut edits = Vec::new();
        let mut excerpt_ids = ids.iter().copied().peekable();

        while let Some(excerpt_id) = excerpt_ids.next() {
            // Seek to the next excerpt to remove, preserving any preceding excerpts.
            let locator = snapshot.excerpt_locator_for_id(excerpt_id);
            new_excerpts.append(cursor.slice(&Some(locator), Bias::Left, &()), &());

            if let Some(mut excerpt) = cursor.item() {
                if excerpt.id != excerpt_id {
                    continue;
                }
                let mut old_start = cursor.start().1;

                // Skip over the removed excerpt.
                'remove_excerpts: loop {
                    if let Some(buffer_state) = buffers.get_mut(&excerpt.buffer_id) {
                        buffer_state.excerpts.retain(|l| l != &excerpt.locator);
                        if buffer_state.excerpts.is_empty() {
                            buffers.remove(&excerpt.buffer_id);
                        }
                    }
                    cursor.next(&());

                    // Skip over any subsequent excerpts that are also removed.
                    if let Some(&next_excerpt_id) = excerpt_ids.peek() {
                        let next_locator = snapshot.excerpt_locator_for_id(next_excerpt_id);
                        if let Some(next_excerpt) = cursor.item() {
                            if next_excerpt.locator == *next_locator {
                                excerpt_ids.next();
                                excerpt = next_excerpt;
                                continue 'remove_excerpts;
                            }
                        }
                    }

                    break;
                }

                // When removing the last excerpt, remove the trailing newline from
                // the previous excerpt.
                if cursor.item().is_none() && old_start > 0 {
                    old_start -= 1;
                    new_excerpts.update_last(|e| e.has_trailing_newline = false, &());
                }

                // Push an edit for the removal of this run of excerpts.
                let old_end = cursor.start().1;
                let new_start = new_excerpts.summary().text.len;
                edits.push(Edit {
                    old: old_start..old_end,
                    new: new_start..new_start,
                });
            }
        }
        let suffix = cursor.suffix(&());
        let changed_trailing_excerpt = suffix.is_empty();
        new_excerpts.append(suffix, &());
        drop(cursor);
        snapshot.excerpts = new_excerpts;

        if changed_trailing_excerpt {
            snapshot.trailing_excerpt_update_count += 1;
        }

        self.subscriptions.publish_mut(edits);
        cx.emit(Event::Edited {
            singleton_buffer_edited: false,
            edited_buffer: None,
        });
        cx.emit(Event::ExcerptsRemoved { ids });
        cx.notify();
    }

    pub fn wait_for_anchors<'a>(
        &self,
        anchors: impl 'a + Iterator<Item = Anchor>,
        cx: &mut ModelContext<Self>,
    ) -> impl 'static + Future<Output = Result<()>> {
        let borrow = self.buffers.borrow();
        let mut error = None;
        let mut futures = Vec::new();
        for anchor in anchors {
            if let Some(buffer_id) = anchor.buffer_id {
                if let Some(buffer) = borrow.get(&buffer_id) {
                    buffer.buffer.update(cx, |buffer, _| {
                        futures.push(buffer.wait_for_anchors([anchor.text_anchor]))
                    });
                } else {
                    error = Some(anyhow!(
                        "buffer {buffer_id} is not part of this multi-buffer"
                    ));
                    break;
                }
            }
        }
        async move {
            if let Some(error) = error {
                Err(error)?;
            }
            for future in futures {
                future.await?;
            }
            Ok(())
        }
    }

    pub fn text_anchor_for_position<T: ToOffset>(
        &self,
        position: T,
        cx: &AppContext,
    ) -> Option<(Model<Buffer>, language::Anchor)> {
        let snapshot = self.read(cx);
        let anchor = snapshot.anchor_before(position);
        let buffer = self
            .buffers
            .borrow()
            .get(&anchor.buffer_id?)?
            .buffer
            .clone();
        Some((buffer, anchor.text_anchor))
    }

    fn on_buffer_event(
        &mut self,
        buffer: Model<Buffer>,
        event: &language::BufferEvent,
        cx: &mut ModelContext<Self>,
    ) {
        cx.emit(match event {
            language::BufferEvent::Edited => Event::Edited {
                singleton_buffer_edited: true,
                edited_buffer: Some(buffer.clone()),
            },
            language::BufferEvent::DirtyChanged => Event::DirtyChanged,
            language::BufferEvent::Saved => Event::Saved,
            language::BufferEvent::FileHandleChanged => Event::FileHandleChanged,
            language::BufferEvent::Reloaded => Event::Reloaded,
            language::BufferEvent::ReloadNeeded => Event::ReloadNeeded,
            language::BufferEvent::LanguageChanged => {
                Event::LanguageChanged(buffer.read(cx).remote_id())
            }
            language::BufferEvent::Reparsed => Event::Reparsed(buffer.read(cx).remote_id()),
            language::BufferEvent::DiagnosticsUpdated => Event::DiagnosticsUpdated,
            language::BufferEvent::Closed => Event::Closed,
            language::BufferEvent::Discarded => Event::Discarded,
            language::BufferEvent::CapabilityChanged => {
                self.capability = buffer.read(cx).capability();
                Event::CapabilityChanged
            }
            //
            language::BufferEvent::Operation { .. } => return,
        });
    }

    pub fn all_buffers(&self) -> HashSet<Model<Buffer>> {
        self.buffers
            .borrow()
            .values()
            .map(|state| state.buffer.clone())
            .collect()
    }

    pub fn buffer(&self, buffer_id: BufferId) -> Option<Model<Buffer>> {
        self.buffers
            .borrow()
            .get(&buffer_id)
            .map(|state| state.buffer.clone())
    }

    pub fn language_at<T: ToOffset>(&self, point: T, cx: &AppContext) -> Option<Arc<Language>> {
        self.point_to_buffer_offset(point, cx)
            .and_then(|(buffer, offset, _)| buffer.read(cx).language_at(offset))
    }

    pub fn settings_at<'a, T: ToOffset>(
        &self,
        point: T,
        cx: &'a AppContext,
    ) -> Cow<'a, LanguageSettings> {
        let mut language = None;
        let mut file = None;
        if let Some((buffer, offset, _)) = self.point_to_buffer_offset(point, cx) {
            let buffer = buffer.read(cx);
            language = buffer.language_at(offset);
            file = buffer.file();
        }
        language_settings(language.map(|l| l.name()), file, cx)
    }

    pub fn for_each_buffer(&self, mut f: impl FnMut(&Model<Buffer>)) {
        self.buffers
            .borrow()
            .values()
            .for_each(|state| f(&state.buffer))
    }

    pub fn title<'a>(&'a self, cx: &'a AppContext) -> Cow<'a, str> {
        if let Some(title) = self.title.as_ref() {
            return title.into();
        }

        if let Some(buffer) = self.as_singleton() {
            if let Some(file) = buffer.read(cx).file() {
                return file.file_name(cx).to_string_lossy();
            }
        }

        "untitled".into()
    }

    pub fn set_title(&mut self, title: String, cx: &mut ModelContext<Self>) {
        self.title = Some(title);
        cx.notify();
    }

    /// Preserve preview tabs containing this multibuffer until additional edits occur.
    pub fn refresh_preview(&self, cx: &mut ModelContext<Self>) {
        for buffer_state in self.buffers.borrow().values() {
            buffer_state
                .buffer
                .update(cx, |buffer, _cx| buffer.refresh_preview());
        }
    }

    /// Whether we should preserve the preview status of a tab containing this multi-buffer.
    pub fn preserve_preview(&self, cx: &AppContext) -> bool {
        self.buffers
            .borrow()
            .values()
            .all(|state| state.buffer.read(cx).preserve_preview())
    }

    #[cfg(any(test, feature = "test-support"))]
    pub fn is_parsing(&self, cx: &AppContext) -> bool {
        self.as_singleton().unwrap().read(cx).is_parsing()
    }

    pub fn resize_excerpt(
        &mut self,
        id: ExcerptId,
        range: Range<text::Anchor>,
        cx: &mut ModelContext<Self>,
    ) {
        self.sync(cx);

        let snapshot = self.snapshot(cx);
        let locator = snapshot.excerpt_locator_for_id(id);
        let mut new_excerpts = SumTree::default();
        let mut cursor = snapshot.excerpts.cursor::<(Option<&Locator>, usize)>(&());
        let mut edits = Vec::<Edit<usize>>::new();

        let prefix = cursor.slice(&Some(locator), Bias::Left, &());
        new_excerpts.append(prefix, &());

        let mut excerpt = cursor.item().unwrap().clone();
        let old_text_len = excerpt.text_summary.len;

        excerpt.range.context.start = range.start;
        excerpt.range.context.end = range.end;
        excerpt.max_buffer_row = range.end.to_point(&excerpt.buffer).row;

        excerpt.text_summary = excerpt
            .buffer
            .text_summary_for_range(excerpt.range.context.clone());

        let new_start_offset = new_excerpts.summary().text.len;
        let old_start_offset = cursor.start().1;
        let edit = Edit {
            old: old_start_offset..old_start_offset + old_text_len,
            new: new_start_offset..new_start_offset + excerpt.text_summary.len,
        };

        if let Some(last_edit) = edits.last_mut() {
            if last_edit.old.end == edit.old.start {
                last_edit.old.end = edit.old.end;
                last_edit.new.end = edit.new.end;
            } else {
                edits.push(edit);
            }
        } else {
            edits.push(edit);
        }

        new_excerpts.push(excerpt, &());

        cursor.next(&());

        new_excerpts.append(cursor.suffix(&()), &());

        drop(cursor);
        self.snapshot.borrow_mut().excerpts = new_excerpts;

        self.subscriptions.publish_mut(edits);
        cx.emit(Event::Edited {
            singleton_buffer_edited: false,
            edited_buffer: None,
        });
        cx.emit(Event::ExcerptsExpanded { ids: vec![id] });
        cx.notify();
    }

    pub fn expand_excerpts(
        &mut self,
        ids: impl IntoIterator<Item = ExcerptId>,
        line_count: u32,
        direction: ExpandExcerptDirection,
        cx: &mut ModelContext<Self>,
    ) {
        if line_count == 0 {
            return;
        }
        self.sync(cx);

        let ids = ids.into_iter().collect::<Vec<_>>();
        let snapshot = self.snapshot(cx);
        let locators = snapshot.excerpt_locators_for_ids(ids.iter().copied());
        let mut new_excerpts = SumTree::default();
        let mut cursor = snapshot.excerpts.cursor::<(Option<&Locator>, usize)>(&());
        let mut edits = Vec::<Edit<usize>>::new();

        for locator in &locators {
            let prefix = cursor.slice(&Some(locator), Bias::Left, &());
            new_excerpts.append(prefix, &());

            let mut excerpt = cursor.item().unwrap().clone();
            let old_text_len = excerpt.text_summary.len;

            let up_line_count = if direction.should_expand_up() {
                line_count
            } else {
                0
            };

            let start_row = excerpt
                .range
                .context
                .start
                .to_point(&excerpt.buffer)
                .row
                .saturating_sub(up_line_count);
            let start_point = Point::new(start_row, 0);
            excerpt.range.context.start = excerpt.buffer.anchor_before(start_point);

            let down_line_count = if direction.should_expand_down() {
                line_count
            } else {
                0
            };

            let mut end_point = excerpt.buffer.clip_point(
                excerpt.range.context.end.to_point(&excerpt.buffer)
                    + Point::new(down_line_count, 0),
                Bias::Left,
            );
            end_point.column = excerpt.buffer.line_len(end_point.row);
            excerpt.range.context.end = excerpt.buffer.anchor_after(end_point);
            excerpt.max_buffer_row = end_point.row;

            excerpt.text_summary = excerpt
                .buffer
                .text_summary_for_range(excerpt.range.context.clone());

            let new_start_offset = new_excerpts.summary().text.len;
            let old_start_offset = cursor.start().1;
            let edit = Edit {
                old: old_start_offset..old_start_offset + old_text_len,
                new: new_start_offset..new_start_offset + excerpt.text_summary.len,
            };

            if let Some(last_edit) = edits.last_mut() {
                if last_edit.old.end == edit.old.start {
                    last_edit.old.end = edit.old.end;
                    last_edit.new.end = edit.new.end;
                } else {
                    edits.push(edit);
                }
            } else {
                edits.push(edit);
            }

            new_excerpts.push(excerpt, &());

            cursor.next(&());
        }

        new_excerpts.append(cursor.suffix(&()), &());

        drop(cursor);
        self.snapshot.borrow_mut().excerpts = new_excerpts;

        self.subscriptions.publish_mut(edits);
        cx.emit(Event::Edited {
            singleton_buffer_edited: false,
            edited_buffer: None,
        });
        cx.emit(Event::ExcerptsExpanded { ids });
        cx.notify();
    }

    fn sync(&self, cx: &AppContext) {
        let mut snapshot = self.snapshot.borrow_mut();
        let mut excerpts_to_edit = Vec::new();
        let mut non_text_state_updated = false;
        let mut is_dirty = false;
        let mut has_deleted_file = false;
        let mut has_conflict = false;
        let mut edited = false;
        let mut buffers = self.buffers.borrow_mut();
        for buffer_state in buffers.values_mut() {
            let buffer = buffer_state.buffer.read(cx);
            let version = buffer.version();
            let non_text_state_update_count = buffer.non_text_state_update_count();

            let buffer_edited = version.changed_since(&buffer_state.last_version);
            let buffer_non_text_state_updated =
                non_text_state_update_count > buffer_state.last_non_text_state_update_count;
            if buffer_edited || buffer_non_text_state_updated {
                buffer_state.last_version = version;
                buffer_state.last_non_text_state_update_count = non_text_state_update_count;
                excerpts_to_edit.extend(
                    buffer_state
                        .excerpts
                        .iter()
                        .map(|locator| (locator, buffer_state.buffer.clone(), buffer_edited)),
                );
            }

            edited |= buffer_edited;
            non_text_state_updated |= buffer_non_text_state_updated;
            is_dirty |= buffer.is_dirty();
            has_deleted_file |= buffer
                .file()
                .map_or(false, |file| file.disk_state() == DiskState::Deleted);
            has_conflict |= buffer.has_conflict();
        }
        if edited {
            snapshot.edit_count += 1;
        }
        if non_text_state_updated {
            snapshot.non_text_state_update_count += 1;
        }
        snapshot.is_dirty = is_dirty;
        snapshot.has_deleted_file = has_deleted_file;
        snapshot.has_conflict = has_conflict;

        excerpts_to_edit.sort_unstable_by_key(|(locator, _, _)| *locator);

        let mut edits = Vec::new();
        let mut new_excerpts = SumTree::default();
        let mut cursor = snapshot.excerpts.cursor::<(Option<&Locator>, usize)>(&());

        for (locator, buffer, buffer_edited) in excerpts_to_edit {
            new_excerpts.append(cursor.slice(&Some(locator), Bias::Left, &()), &());
            let old_excerpt = cursor.item().unwrap();
            let buffer = buffer.read(cx);
            let buffer_id = buffer.remote_id();

            let mut new_excerpt;
            if buffer_edited {
                edits.extend(
                    buffer
                        .edits_since_in_range::<usize>(
                            old_excerpt.buffer.version(),
                            old_excerpt.range.context.clone(),
                        )
                        .map(|mut edit| {
                            let excerpt_old_start = cursor.start().1;
                            let excerpt_new_start = new_excerpts.summary().text.len;
                            edit.old.start += excerpt_old_start;
                            edit.old.end += excerpt_old_start;
                            edit.new.start += excerpt_new_start;
                            edit.new.end += excerpt_new_start;
                            edit
                        }),
                );

                new_excerpt = Excerpt::new(
                    old_excerpt.id,
                    locator.clone(),
                    buffer_id,
                    buffer.snapshot(),
                    old_excerpt.range.clone(),
                    old_excerpt.has_trailing_newline,
                );
            } else {
                new_excerpt = old_excerpt.clone();
                new_excerpt.buffer = buffer.snapshot();
            }

            new_excerpts.push(new_excerpt, &());
            cursor.next(&());
        }
        new_excerpts.append(cursor.suffix(&()), &());

        drop(cursor);
        snapshot.excerpts = new_excerpts;

        self.subscriptions.publish(edits);
    }
}

#[cfg(any(test, feature = "test-support"))]
impl MultiBuffer {
    pub fn build_simple(text: &str, cx: &mut gpui::AppContext) -> Model<Self> {
        let buffer = cx.new_model(|cx| Buffer::local(text, cx));
        cx.new_model(|cx| Self::singleton(buffer, cx))
    }

    pub fn build_multi<const COUNT: usize>(
        excerpts: [(&str, Vec<Range<Point>>); COUNT],
        cx: &mut gpui::AppContext,
    ) -> Model<Self> {
        let multi = cx.new_model(|_| Self::new(Capability::ReadWrite));
        for (text, ranges) in excerpts {
            let buffer = cx.new_model(|cx| Buffer::local(text, cx));
            let excerpt_ranges = ranges.into_iter().map(|range| ExcerptRange {
                context: range,
                primary: None,
            });
            multi.update(cx, |multi, cx| {
                multi.push_excerpts(buffer, excerpt_ranges, cx)
            });
        }

        multi
    }

    pub fn build_from_buffer(buffer: Model<Buffer>, cx: &mut gpui::AppContext) -> Model<Self> {
        cx.new_model(|cx| Self::singleton(buffer, cx))
    }

    pub fn build_random(rng: &mut impl rand::Rng, cx: &mut gpui::AppContext) -> Model<Self> {
        cx.new_model(|cx| {
            let mut multibuffer = MultiBuffer::new(Capability::ReadWrite);
            let mutation_count = rng.gen_range(1..=5);
            multibuffer.randomly_edit_excerpts(rng, mutation_count, cx);
            multibuffer
        })
    }

    pub fn randomly_edit(
        &mut self,
        rng: &mut impl rand::Rng,
        edit_count: usize,
        cx: &mut ModelContext<Self>,
    ) {
        use util::RandomCharIter;

        let snapshot = self.read(cx);
        let mut edits: Vec<(Range<usize>, Arc<str>)> = Vec::new();
        let mut last_end = None;
        for _ in 0..edit_count {
            if last_end.map_or(false, |last_end| last_end >= snapshot.len()) {
                break;
            }

            let new_start = last_end.map_or(0, |last_end| last_end + 1);
            let end = snapshot.clip_offset(rng.gen_range(new_start..=snapshot.len()), Bias::Right);
            let start = snapshot.clip_offset(rng.gen_range(new_start..=end), Bias::Right);
            last_end = Some(end);

            let mut range = start..end;
            if rng.gen_bool(0.2) {
                mem::swap(&mut range.start, &mut range.end);
            }

            let new_text_len = rng.gen_range(0..10);
            let new_text: String = RandomCharIter::new(&mut *rng).take(new_text_len).collect();

            edits.push((range, new_text.into()));
        }
        log::info!("mutating multi-buffer with {:?}", edits);
        drop(snapshot);

        self.edit(edits, None, cx);
    }

    pub fn randomly_edit_excerpts(
        &mut self,
        rng: &mut impl rand::Rng,
        mutation_count: usize,
        cx: &mut ModelContext<Self>,
    ) {
        use rand::prelude::*;
        use std::env;
        use util::RandomCharIter;

        let max_excerpts = env::var("MAX_EXCERPTS")
            .map(|i| i.parse().expect("invalid `MAX_EXCERPTS` variable"))
            .unwrap_or(5);

        let mut buffers = Vec::new();
        for _ in 0..mutation_count {
            if rng.gen_bool(0.05) {
                log::info!("Clearing multi-buffer");
                self.clear(cx);
                continue;
            } else if rng.gen_bool(0.1) && !self.excerpt_ids().is_empty() {
                let ids = self.excerpt_ids();
                let mut excerpts = HashSet::default();
                for _ in 0..rng.gen_range(0..ids.len()) {
                    excerpts.extend(ids.choose(rng).copied());
                }

                let line_count = rng.gen_range(0..5);

                log::info!("Expanding excerpts {excerpts:?} by {line_count} lines");

                self.expand_excerpts(
                    excerpts.iter().cloned(),
                    line_count,
                    ExpandExcerptDirection::UpAndDown,
                    cx,
                );
                continue;
            }

            let excerpt_ids = self.excerpt_ids();
            if excerpt_ids.is_empty() || (rng.gen() && excerpt_ids.len() < max_excerpts) {
                let buffer_handle = if rng.gen() || self.buffers.borrow().is_empty() {
                    let text = RandomCharIter::new(&mut *rng).take(10).collect::<String>();
                    buffers.push(cx.new_model(|cx| Buffer::local(text, cx)));
                    let buffer = buffers.last().unwrap().read(cx);
                    log::info!(
                        "Creating new buffer {} with text: {:?}",
                        buffer.remote_id(),
                        buffer.text()
                    );
                    buffers.last().unwrap().clone()
                } else {
                    self.buffers
                        .borrow()
                        .values()
                        .choose(rng)
                        .unwrap()
                        .buffer
                        .clone()
                };

                let buffer = buffer_handle.read(cx);
                let buffer_text = buffer.text();
                let ranges = (0..rng.gen_range(0..5))
                    .map(|_| {
                        let end_ix =
                            buffer.clip_offset(rng.gen_range(0..=buffer.len()), Bias::Right);
                        let start_ix = buffer.clip_offset(rng.gen_range(0..=end_ix), Bias::Left);
                        ExcerptRange {
                            context: start_ix..end_ix,
                            primary: None,
                        }
                    })
                    .collect::<Vec<_>>();
                log::info!(
                    "Inserting excerpts from buffer {} and ranges {:?}: {:?}",
                    buffer_handle.read(cx).remote_id(),
                    ranges.iter().map(|r| &r.context).collect::<Vec<_>>(),
                    ranges
                        .iter()
                        .map(|r| &buffer_text[r.context.clone()])
                        .collect::<Vec<_>>()
                );

                let excerpt_id = self.push_excerpts(buffer_handle.clone(), ranges, cx);
                log::info!("Inserted with ids: {:?}", excerpt_id);
            } else {
                let remove_count = rng.gen_range(1..=excerpt_ids.len());
                let mut excerpts_to_remove = excerpt_ids
                    .choose_multiple(rng, remove_count)
                    .cloned()
                    .collect::<Vec<_>>();
                let snapshot = self.snapshot.borrow();
                excerpts_to_remove.sort_unstable_by(|a, b| a.cmp(b, &snapshot));
                drop(snapshot);
                log::info!("Removing excerpts {:?}", excerpts_to_remove);
                self.remove_excerpts(excerpts_to_remove, cx);
            }
        }
    }

    pub fn randomly_mutate(
        &mut self,
        rng: &mut impl rand::Rng,
        mutation_count: usize,
        cx: &mut ModelContext<Self>,
    ) {
        use rand::prelude::*;

        if rng.gen_bool(0.7) || self.singleton {
            let buffer = self
                .buffers
                .borrow()
                .values()
                .choose(rng)
                .map(|state| state.buffer.clone());

            if let Some(buffer) = buffer {
                buffer.update(cx, |buffer, cx| {
                    if rng.gen() {
                        buffer.randomly_edit(rng, mutation_count, cx);
                    } else {
                        buffer.randomly_undo_redo(rng, cx);
                    }
                });
            } else {
                self.randomly_edit(rng, mutation_count, cx);
            }
        } else {
            self.randomly_edit_excerpts(rng, mutation_count, cx);
        }

        self.check_invariants(cx);
    }

    fn check_invariants(&self, cx: &mut ModelContext<Self>) {
        let snapshot = self.read(cx);
        let excerpts = snapshot.excerpts.items(&());
        let excerpt_ids = snapshot.excerpt_ids.items(&());

        for (ix, excerpt) in excerpts.iter().enumerate() {
            if ix == 0 {
                if excerpt.locator <= Locator::min() {
                    panic!("invalid first excerpt locator {:?}", excerpt.locator);
                }
            } else if excerpt.locator <= excerpts[ix - 1].locator {
                panic!("excerpts are out-of-order: {:?}", excerpts);
            }
        }

        for (ix, entry) in excerpt_ids.iter().enumerate() {
            if ix == 0 {
                if entry.id.cmp(&ExcerptId::min(), &snapshot).is_le() {
                    panic!("invalid first excerpt id {:?}", entry.id);
                }
            } else if entry.id <= excerpt_ids[ix - 1].id {
                panic!("excerpt ids are out-of-order: {:?}", excerpt_ids);
            }
        }
    }
}

impl EventEmitter<Event> for MultiBuffer {}

impl MultiBufferSnapshot {
    pub fn text(&self) -> String {
        self.chunks(0..self.len(), false)
            .map(|chunk| chunk.text)
            .collect()
    }

    pub fn reversed_chars_at<T: ToOffset>(&self, position: T) -> impl Iterator<Item = char> + '_ {
        let mut offset = position.to_offset(self);
        let mut cursor = self.excerpts.cursor::<usize>(&());
        cursor.seek(&offset, Bias::Left, &());
        let mut excerpt_chunks = cursor.item().map(|excerpt| {
            let end_before_footer = cursor.start() + excerpt.text_summary.len;
            let start = excerpt.range.context.start.to_offset(&excerpt.buffer);
            let end = start + (cmp::min(offset, end_before_footer) - cursor.start());
            excerpt.buffer.reversed_chunks_in_range(start..end)
        });
        iter::from_fn(move || {
            if offset == *cursor.start() {
                cursor.prev(&());
                let excerpt = cursor.item()?;
                excerpt_chunks = Some(
                    excerpt
                        .buffer
                        .reversed_chunks_in_range(excerpt.range.context.clone()),
                );
            }

            let excerpt = cursor.item().unwrap();
            if offset == cursor.end(&()) && excerpt.has_trailing_newline {
                offset -= 1;
                Some("\n")
            } else {
                let chunk = excerpt_chunks.as_mut().unwrap().next().unwrap();
                offset -= chunk.len();
                Some(chunk)
            }
        })
        .flat_map(|c| c.chars().rev())
    }

    pub fn chars_at<T: ToOffset>(&self, position: T) -> impl Iterator<Item = char> + '_ {
        let offset = position.to_offset(self);
        self.text_for_range(offset..self.len())
            .flat_map(|chunk| chunk.chars())
    }

    pub fn text_for_range<T: ToOffset>(&self, range: Range<T>) -> impl Iterator<Item = &str> + '_ {
        self.chunks(range, false).map(|chunk| chunk.text)
    }

    pub fn is_line_blank(&self, row: MultiBufferRow) -> bool {
        self.text_for_range(Point::new(row.0, 0)..Point::new(row.0, self.line_len(row)))
            .all(|chunk| chunk.matches(|c: char| !c.is_whitespace()).next().is_none())
    }

    pub fn contains_str_at<T>(&self, position: T, needle: &str) -> bool
    where
        T: ToOffset,
    {
        let position = position.to_offset(self);
        position == self.clip_offset(position, Bias::Left)
            && self
                .bytes_in_range(position..self.len())
                .flatten()
                .copied()
                .take(needle.len())
                .eq(needle.bytes())
    }

    pub fn surrounding_word<T: ToOffset>(
        &self,
        start: T,
        for_completion: bool,
    ) -> (Range<usize>, Option<CharKind>) {
        let mut start = start.to_offset(self);
        let mut end = start;
        let mut next_chars = self.chars_at(start).peekable();
        let mut prev_chars = self.reversed_chars_at(start).peekable();

        let classifier = self
            .char_classifier_at(start)
            .for_completion(for_completion);

        let word_kind = cmp::max(
            prev_chars.peek().copied().map(|c| classifier.kind(c)),
            next_chars.peek().copied().map(|c| classifier.kind(c)),
        );

        for ch in prev_chars {
            if Some(classifier.kind(ch)) == word_kind && ch != '\n' {
                start -= ch.len_utf8();
            } else {
                break;
            }
        }

        for ch in next_chars {
            if Some(classifier.kind(ch)) == word_kind && ch != '\n' {
                end += ch.len_utf8();
            } else {
                break;
            }
        }

        (start..end, word_kind)
    }

    pub fn as_singleton(&self) -> Option<(&ExcerptId, BufferId, &BufferSnapshot)> {
        if self.singleton {
            self.excerpts
                .iter()
                .next()
                .map(|e| (&e.id, e.buffer_id, &e.buffer))
        } else {
            None
        }
    }

    pub fn len(&self) -> usize {
        self.excerpts.summary().text.len
    }

    pub fn is_empty(&self) -> bool {
        self.excerpts.summary().text.len == 0
    }

    pub fn widest_line_number(&self) -> u32 {
        self.excerpts.summary().widest_line_number + 1
    }

    pub fn clip_offset(&self, offset: usize, bias: Bias) -> usize {
        if let Some((_, _, buffer)) = self.as_singleton() {
            return buffer.clip_offset(offset, bias);
        }

        let mut cursor = self.excerpts.cursor::<usize>(&());
        cursor.seek(&offset, Bias::Right, &());
        let overshoot = if let Some(excerpt) = cursor.item() {
            let excerpt_start = excerpt.range.context.start.to_offset(&excerpt.buffer);
            let buffer_offset = excerpt
                .buffer
                .clip_offset(excerpt_start + (offset - cursor.start()), bias);
            buffer_offset.saturating_sub(excerpt_start)
        } else {
            0
        };
        cursor.start() + overshoot
    }

    pub fn clip_point(&self, point: Point, bias: Bias) -> Point {
        if let Some((_, _, buffer)) = self.as_singleton() {
            return buffer.clip_point(point, bias);
        }

        let mut cursor = self.excerpts.cursor::<Point>(&());
        cursor.seek(&point, Bias::Right, &());
        let overshoot = if let Some(excerpt) = cursor.item() {
            let excerpt_start = excerpt.range.context.start.to_point(&excerpt.buffer);
            let buffer_point = excerpt
                .buffer
                .clip_point(excerpt_start + (point - cursor.start()), bias);
            buffer_point.saturating_sub(excerpt_start)
        } else {
            Point::zero()
        };
        *cursor.start() + overshoot
    }

    pub fn clip_offset_utf16(&self, offset: OffsetUtf16, bias: Bias) -> OffsetUtf16 {
        if let Some((_, _, buffer)) = self.as_singleton() {
            return buffer.clip_offset_utf16(offset, bias);
        }

        let mut cursor = self.excerpts.cursor::<OffsetUtf16>(&());
        cursor.seek(&offset, Bias::Right, &());
        let overshoot = if let Some(excerpt) = cursor.item() {
            let excerpt_start = excerpt.range.context.start.to_offset_utf16(&excerpt.buffer);
            let buffer_offset = excerpt
                .buffer
                .clip_offset_utf16(excerpt_start + (offset - cursor.start()), bias);
            OffsetUtf16(buffer_offset.0.saturating_sub(excerpt_start.0))
        } else {
            OffsetUtf16(0)
        };
        *cursor.start() + overshoot
    }

    pub fn clip_point_utf16(&self, point: Unclipped<PointUtf16>, bias: Bias) -> PointUtf16 {
        if let Some((_, _, buffer)) = self.as_singleton() {
            return buffer.clip_point_utf16(point, bias);
        }

        let mut cursor = self.excerpts.cursor::<PointUtf16>(&());
        cursor.seek(&point.0, Bias::Right, &());
        let overshoot = if let Some(excerpt) = cursor.item() {
            let excerpt_start = excerpt
                .buffer
                .offset_to_point_utf16(excerpt.range.context.start.to_offset(&excerpt.buffer));
            let buffer_point = excerpt
                .buffer
                .clip_point_utf16(Unclipped(excerpt_start + (point.0 - cursor.start())), bias);
            buffer_point.saturating_sub(excerpt_start)
        } else {
            PointUtf16::zero()
        };
        *cursor.start() + overshoot
    }

    pub fn bytes_in_range<T: ToOffset>(&self, range: Range<T>) -> MultiBufferBytes {
        let range = range.start.to_offset(self)..range.end.to_offset(self);
        let mut excerpts = self.excerpts.cursor::<usize>(&());
        excerpts.seek(&range.start, Bias::Right, &());

        let mut chunk = &[][..];
        let excerpt_bytes = if let Some(excerpt) = excerpts.item() {
            let mut excerpt_bytes = excerpt
                .bytes_in_range(range.start - excerpts.start()..range.end - excerpts.start());
            chunk = excerpt_bytes.next().unwrap_or(&[][..]);
            Some(excerpt_bytes)
        } else {
            None
        };
        MultiBufferBytes {
            range,
            excerpts,
            excerpt_bytes,
            chunk,
        }
    }

    pub fn reversed_bytes_in_range<T: ToOffset>(
        &self,
        range: Range<T>,
    ) -> ReversedMultiBufferBytes {
        let range = range.start.to_offset(self)..range.end.to_offset(self);
        let mut excerpts = self.excerpts.cursor::<usize>(&());
        excerpts.seek(&range.end, Bias::Left, &());

        let mut chunk = &[][..];
        let excerpt_bytes = if let Some(excerpt) = excerpts.item() {
            let mut excerpt_bytes = excerpt.reversed_bytes_in_range(
                range.start.saturating_sub(*excerpts.start())..range.end - *excerpts.start(),
            );
            chunk = excerpt_bytes.next().unwrap_or(&[][..]);
            Some(excerpt_bytes)
        } else {
            None
        };

        ReversedMultiBufferBytes {
            range,
            excerpts,
            excerpt_bytes,
            chunk,
        }
    }

    pub fn buffer_rows(&self, start_row: MultiBufferRow) -> MultiBufferRows {
        let mut result = MultiBufferRows {
            buffer_row_range: 0..0,
            excerpts: self.excerpts.cursor(&()),
        };
        result.seek(start_row);
        result
    }

    pub fn chunks<T: ToOffset>(&self, range: Range<T>, language_aware: bool) -> MultiBufferChunks {
        let range = range.start.to_offset(self)..range.end.to_offset(self);
        let mut chunks = MultiBufferChunks {
            range: range.clone(),
            excerpts: self.excerpts.cursor(&()),
            excerpt_chunks: None,
            language_aware,
        };
        chunks.seek(range);
        chunks
    }

    pub fn offset_to_point(&self, offset: usize) -> Point {
        if let Some((_, _, buffer)) = self.as_singleton() {
            return buffer.offset_to_point(offset);
        }

        let mut cursor = self.excerpts.cursor::<(usize, Point)>(&());
        cursor.seek(&offset, Bias::Right, &());
        if let Some(excerpt) = cursor.item() {
            let (start_offset, start_point) = cursor.start();
            let overshoot = offset - start_offset;
            let excerpt_start_offset = excerpt.range.context.start.to_offset(&excerpt.buffer);
            let excerpt_start_point = excerpt.range.context.start.to_point(&excerpt.buffer);
            let buffer_point = excerpt
                .buffer
                .offset_to_point(excerpt_start_offset + overshoot);
            *start_point + (buffer_point - excerpt_start_point)
        } else {
            self.excerpts.summary().text.lines
        }
    }

    pub fn offset_to_point_utf16(&self, offset: usize) -> PointUtf16 {
        if let Some((_, _, buffer)) = self.as_singleton() {
            return buffer.offset_to_point_utf16(offset);
        }

        let mut cursor = self.excerpts.cursor::<(usize, PointUtf16)>(&());
        cursor.seek(&offset, Bias::Right, &());
        if let Some(excerpt) = cursor.item() {
            let (start_offset, start_point) = cursor.start();
            let overshoot = offset - start_offset;
            let excerpt_start_offset = excerpt.range.context.start.to_offset(&excerpt.buffer);
            let excerpt_start_point = excerpt.range.context.start.to_point_utf16(&excerpt.buffer);
            let buffer_point = excerpt
                .buffer
                .offset_to_point_utf16(excerpt_start_offset + overshoot);
            *start_point + (buffer_point - excerpt_start_point)
        } else {
            self.excerpts.summary().text.lines_utf16()
        }
    }

    pub fn point_to_point_utf16(&self, point: Point) -> PointUtf16 {
        if let Some((_, _, buffer)) = self.as_singleton() {
            return buffer.point_to_point_utf16(point);
        }

        let mut cursor = self.excerpts.cursor::<(Point, PointUtf16)>(&());
        cursor.seek(&point, Bias::Right, &());
        if let Some(excerpt) = cursor.item() {
            let (start_offset, start_point) = cursor.start();
            let overshoot = point - start_offset;
            let excerpt_start_point = excerpt.range.context.start.to_point(&excerpt.buffer);
            let excerpt_start_point_utf16 =
                excerpt.range.context.start.to_point_utf16(&excerpt.buffer);
            let buffer_point = excerpt
                .buffer
                .point_to_point_utf16(excerpt_start_point + overshoot);
            *start_point + (buffer_point - excerpt_start_point_utf16)
        } else {
            self.excerpts.summary().text.lines_utf16()
        }
    }

    pub fn point_to_offset(&self, point: Point) -> usize {
        if let Some((_, _, buffer)) = self.as_singleton() {
            return buffer.point_to_offset(point);
        }

        let mut cursor = self.excerpts.cursor::<(Point, usize)>(&());
        cursor.seek(&point, Bias::Right, &());
        if let Some(excerpt) = cursor.item() {
            let (start_point, start_offset) = cursor.start();
            let overshoot = point - start_point;
            let excerpt_start_offset = excerpt.range.context.start.to_offset(&excerpt.buffer);
            let excerpt_start_point = excerpt.range.context.start.to_point(&excerpt.buffer);
            let buffer_offset = excerpt
                .buffer
                .point_to_offset(excerpt_start_point + overshoot);
            *start_offset + buffer_offset - excerpt_start_offset
        } else {
            self.excerpts.summary().text.len
        }
    }

    pub fn offset_utf16_to_offset(&self, offset_utf16: OffsetUtf16) -> usize {
        if let Some((_, _, buffer)) = self.as_singleton() {
            return buffer.offset_utf16_to_offset(offset_utf16);
        }

        let mut cursor = self.excerpts.cursor::<(OffsetUtf16, usize)>(&());
        cursor.seek(&offset_utf16, Bias::Right, &());
        if let Some(excerpt) = cursor.item() {
            let (start_offset_utf16, start_offset) = cursor.start();
            let overshoot = offset_utf16 - start_offset_utf16;
            let excerpt_start_offset = excerpt.range.context.start.to_offset(&excerpt.buffer);
            let excerpt_start_offset_utf16 =
                excerpt.buffer.offset_to_offset_utf16(excerpt_start_offset);
            let buffer_offset = excerpt
                .buffer
                .offset_utf16_to_offset(excerpt_start_offset_utf16 + overshoot);
            *start_offset + (buffer_offset - excerpt_start_offset)
        } else {
            self.excerpts.summary().text.len
        }
    }

    pub fn offset_to_offset_utf16(&self, offset: usize) -> OffsetUtf16 {
        if let Some((_, _, buffer)) = self.as_singleton() {
            return buffer.offset_to_offset_utf16(offset);
        }

        let mut cursor = self.excerpts.cursor::<(usize, OffsetUtf16)>(&());
        cursor.seek(&offset, Bias::Right, &());
        if let Some(excerpt) = cursor.item() {
            let (start_offset, start_offset_utf16) = cursor.start();
            let overshoot = offset - start_offset;
            let excerpt_start_offset_utf16 =
                excerpt.range.context.start.to_offset_utf16(&excerpt.buffer);
            let excerpt_start_offset = excerpt
                .buffer
                .offset_utf16_to_offset(excerpt_start_offset_utf16);
            let buffer_offset_utf16 = excerpt
                .buffer
                .offset_to_offset_utf16(excerpt_start_offset + overshoot);
            *start_offset_utf16 + (buffer_offset_utf16 - excerpt_start_offset_utf16)
        } else {
            self.excerpts.summary().text.len_utf16
        }
    }

    pub fn point_utf16_to_offset(&self, point: PointUtf16) -> usize {
        if let Some((_, _, buffer)) = self.as_singleton() {
            return buffer.point_utf16_to_offset(point);
        }

        let mut cursor = self.excerpts.cursor::<(PointUtf16, usize)>(&());
        cursor.seek(&point, Bias::Right, &());
        if let Some(excerpt) = cursor.item() {
            let (start_point, start_offset) = cursor.start();
            let overshoot = point - start_point;
            let excerpt_start_offset = excerpt.range.context.start.to_offset(&excerpt.buffer);
            let excerpt_start_point = excerpt
                .buffer
                .offset_to_point_utf16(excerpt.range.context.start.to_offset(&excerpt.buffer));
            let buffer_offset = excerpt
                .buffer
                .point_utf16_to_offset(excerpt_start_point + overshoot);
            *start_offset + (buffer_offset - excerpt_start_offset)
        } else {
            self.excerpts.summary().text.len
        }
    }

    pub fn point_to_buffer_offset<T: ToOffset>(
        &self,
        point: T,
    ) -> Option<(&BufferSnapshot, usize)> {
        let offset = point.to_offset(self);
        let mut cursor = self.excerpts.cursor::<usize>(&());
        cursor.seek(&offset, Bias::Right, &());
        if cursor.item().is_none() {
            cursor.prev(&());
        }

        cursor.item().map(|excerpt| {
            let excerpt_start = excerpt.range.context.start.to_offset(&excerpt.buffer);
            let buffer_point = excerpt_start + offset - *cursor.start();
            (&excerpt.buffer, buffer_point)
        })
    }

    pub fn suggested_indents(
        &self,
        rows: impl IntoIterator<Item = u32>,
        cx: &AppContext,
    ) -> BTreeMap<MultiBufferRow, IndentSize> {
        let mut result = BTreeMap::new();

        let mut rows_for_excerpt = Vec::new();
        let mut cursor = self.excerpts.cursor::<Point>(&());
        let mut rows = rows.into_iter().peekable();
        let mut prev_row = u32::MAX;
        let mut prev_language_indent_size = IndentSize::default();

        while let Some(row) = rows.next() {
            cursor.seek(&Point::new(row, 0), Bias::Right, &());
            let excerpt = match cursor.item() {
                Some(excerpt) => excerpt,
                _ => continue,
            };

            // Retrieve the language and indent size once for each disjoint region being indented.
            let single_indent_size = if row.saturating_sub(1) == prev_row {
                prev_language_indent_size
            } else {
                excerpt
                    .buffer
                    .language_indent_size_at(Point::new(row, 0), cx)
            };
            prev_language_indent_size = single_indent_size;
            prev_row = row;

            let start_buffer_row = excerpt.range.context.start.to_point(&excerpt.buffer).row;
            let start_multibuffer_row = cursor.start().row;

            rows_for_excerpt.push(row);
            while let Some(next_row) = rows.peek().copied() {
                if cursor.end(&()).row > next_row {
                    rows_for_excerpt.push(next_row);
                    rows.next();
                } else {
                    break;
                }
            }

            let buffer_rows = rows_for_excerpt
                .drain(..)
                .map(|row| start_buffer_row + row - start_multibuffer_row);
            let buffer_indents = excerpt
                .buffer
                .suggested_indents(buffer_rows, single_indent_size);
            let multibuffer_indents = buffer_indents.into_iter().map(|(row, indent)| {
                (
                    MultiBufferRow(start_multibuffer_row + row - start_buffer_row),
                    indent,
                )
            });
            result.extend(multibuffer_indents);
        }

        result
    }

    pub fn indent_size_for_line(&self, row: MultiBufferRow) -> IndentSize {
        if let Some((buffer, range)) = self.buffer_line_for_row(row) {
            let mut size = buffer.indent_size_for_line(range.start.row);
            size.len = size
                .len
                .min(range.end.column)
                .saturating_sub(range.start.column);
            size
        } else {
            IndentSize::spaces(0)
        }
    }

    pub fn indent_and_comment_for_line(&self, row: MultiBufferRow, cx: &AppContext) -> String {
        let mut indent = self.indent_size_for_line(row).chars().collect::<String>();

        if self.settings_at(0, cx).extend_comment_on_newline {
            if let Some(language_scope) = self.language_scope_at(Point::new(row.0, 0)) {
                let delimiters = language_scope.line_comment_prefixes();
                for delimiter in delimiters {
                    if *self
                        .chars_at(Point::new(row.0, indent.len() as u32))
                        .take(delimiter.chars().count())
                        .collect::<String>()
                        .as_str()
                        == **delimiter
                    {
                        indent.push_str(&delimiter);
                        break;
                    }
                }
            }
        }

        indent
    }

    pub fn prev_non_blank_row(&self, mut row: MultiBufferRow) -> Option<MultiBufferRow> {
        while row.0 > 0 {
            row.0 -= 1;
            if !self.is_line_blank(row) {
                return Some(row);
            }
        }
        None
    }

    pub fn line_len(&self, row: MultiBufferRow) -> u32 {
        if let Some((_, range)) = self.buffer_line_for_row(row) {
            range.end.column - range.start.column
        } else {
            0
        }
    }

    pub fn buffer_line_for_row(
        &self,
        row: MultiBufferRow,
    ) -> Option<(&BufferSnapshot, Range<Point>)> {
        let mut cursor = self.excerpts.cursor::<Point>(&());
        let point = Point::new(row.0, 0);
        cursor.seek(&point, Bias::Right, &());
        if cursor.item().is_none() && *cursor.start() == point {
            cursor.prev(&());
        }
        if let Some(excerpt) = cursor.item() {
            let overshoot = row.0 - cursor.start().row;
            let excerpt_start = excerpt.range.context.start.to_point(&excerpt.buffer);
            let excerpt_end = excerpt.range.context.end.to_point(&excerpt.buffer);
            let buffer_row = excerpt_start.row + overshoot;
            let line_start = Point::new(buffer_row, 0);
            let line_end = Point::new(buffer_row, excerpt.buffer.line_len(buffer_row));
            return Some((
                &excerpt.buffer,
                line_start.max(excerpt_start)..line_end.min(excerpt_end),
            ));
        }
        None
    }

    pub fn max_point(&self) -> Point {
        self.text_summary().lines
    }

    pub fn max_row(&self) -> MultiBufferRow {
        MultiBufferRow(self.text_summary().lines.row)
    }

    pub fn text_summary(&self) -> TextSummary {
        self.excerpts.summary().text.clone()
    }

    pub fn text_summary_for_range<D, O>(&self, range: Range<O>) -> D
    where
        D: TextDimension,
        O: ToOffset,
    {
        let mut summary = D::zero(&());
        let mut range = range.start.to_offset(self)..range.end.to_offset(self);
        let mut cursor = self.excerpts.cursor::<usize>(&());
        cursor.seek(&range.start, Bias::Right, &());
        if let Some(excerpt) = cursor.item() {
            let mut end_before_newline = cursor.end(&());
            if excerpt.has_trailing_newline {
                end_before_newline -= 1;
            }

            let excerpt_start = excerpt.range.context.start.to_offset(&excerpt.buffer);
            let start_in_excerpt = excerpt_start + (range.start - cursor.start());
            let end_in_excerpt =
                excerpt_start + (cmp::min(end_before_newline, range.end) - cursor.start());
            summary.add_assign(
                &excerpt
                    .buffer
                    .text_summary_for_range(start_in_excerpt..end_in_excerpt),
            );

            if range.end > end_before_newline {
                summary.add_assign(&D::from_text_summary(&TextSummary::from("\n")));
            }

            cursor.next(&());
        }

        if range.end > *cursor.start() {
            summary.add_assign(&D::from_text_summary(&cursor.summary::<_, TextSummary>(
                &range.end,
                Bias::Right,
                &(),
            )));
            if let Some(excerpt) = cursor.item() {
                range.end = cmp::max(*cursor.start(), range.end);

                let excerpt_start = excerpt.range.context.start.to_offset(&excerpt.buffer);
                let end_in_excerpt = excerpt_start + (range.end - cursor.start());
                summary.add_assign(
                    &excerpt
                        .buffer
                        .text_summary_for_range(excerpt_start..end_in_excerpt),
                );
            }
        }

        summary
    }

    pub fn summary_for_anchor<D>(&self, anchor: &Anchor) -> D
    where
        D: TextDimension + Ord + Sub<D, Output = D>,
    {
        let mut cursor = self.excerpts.cursor::<ExcerptSummary>(&());
        let locator = self.excerpt_locator_for_id(anchor.excerpt_id);

        cursor.seek(locator, Bias::Left, &());
        if cursor.item().is_none() {
            cursor.next(&());
        }

        let mut position = D::from_text_summary(&cursor.start().text);
        if let Some(excerpt) = cursor.item() {
            if excerpt.id == anchor.excerpt_id {
                let excerpt_buffer_start =
                    excerpt.range.context.start.summary::<D>(&excerpt.buffer);
                let excerpt_buffer_end = excerpt.range.context.end.summary::<D>(&excerpt.buffer);
                let buffer_position = cmp::min(
                    excerpt_buffer_end,
                    anchor.text_anchor.summary::<D>(&excerpt.buffer),
                );
                if buffer_position > excerpt_buffer_start {
                    position.add_assign(&(buffer_position - excerpt_buffer_start));
                }
            }
        }
        position
    }

    pub fn summaries_for_anchors<'a, D, I>(&'a self, anchors: I) -> Vec<D>
    where
        D: TextDimension + Ord + Sub<D, Output = D>,
        I: 'a + IntoIterator<Item = &'a Anchor>,
    {
        if let Some((_, _, buffer)) = self.as_singleton() {
            return buffer
                .summaries_for_anchors(anchors.into_iter().map(|a| &a.text_anchor))
                .collect();
        }

        let mut anchors = anchors.into_iter().peekable();
        let mut cursor = self.excerpts.cursor::<ExcerptSummary>(&());
        let mut summaries = Vec::new();
        while let Some(anchor) = anchors.peek() {
            let excerpt_id = anchor.excerpt_id;
            let excerpt_anchors = iter::from_fn(|| {
                let anchor = anchors.peek()?;
                if anchor.excerpt_id == excerpt_id {
                    Some(&anchors.next().unwrap().text_anchor)
                } else {
                    None
                }
            });

            let locator = self.excerpt_locator_for_id(excerpt_id);
            cursor.seek_forward(locator, Bias::Left, &());
            if cursor.item().is_none() {
                cursor.next(&());
            }

            let position = D::from_text_summary(&cursor.start().text);
            if let Some(excerpt) = cursor.item() {
                if excerpt.id == excerpt_id {
                    let excerpt_buffer_start =
                        excerpt.range.context.start.summary::<D>(&excerpt.buffer);
                    let excerpt_buffer_end =
                        excerpt.range.context.end.summary::<D>(&excerpt.buffer);
                    summaries.extend(
                        excerpt
                            .buffer
                            .summaries_for_anchors::<D, _>(excerpt_anchors)
                            .map(move |summary| {
                                let summary = cmp::min(excerpt_buffer_end.clone(), summary);
                                let mut position = position.clone();
                                let excerpt_buffer_start = excerpt_buffer_start.clone();
                                if summary > excerpt_buffer_start {
                                    position.add_assign(&(summary - excerpt_buffer_start));
                                }
                                position
                            }),
                    );
                    continue;
                }
            }

            summaries.extend(excerpt_anchors.map(|_| position.clone()));
        }

        summaries
    }

    pub fn dimensions_from_points<'a, D>(
        &'a self,
        points: impl 'a + IntoIterator<Item = Point>,
    ) -> impl 'a + Iterator<Item = D>
    where
        D: TextDimension,
    {
        let mut cursor = self.excerpts.cursor::<TextSummary>(&());
        let mut memoized_source_start: Option<Point> = None;
        let mut points = points.into_iter();
        std::iter::from_fn(move || {
            let point = points.next()?;

            // Clear the memoized source start if the point is in a different excerpt than previous.
            if memoized_source_start.map_or(false, |_| point >= cursor.end(&()).lines) {
                memoized_source_start = None;
            }

            // Now determine where the excerpt containing the point starts in its source buffer.
            // We'll use this value to calculate overshoot next.
            let source_start = if let Some(source_start) = memoized_source_start {
                source_start
            } else {
                cursor.seek_forward(&point, Bias::Right, &());
                if let Some(excerpt) = cursor.item() {
                    let source_start = excerpt.range.context.start.to_point(&excerpt.buffer);
                    memoized_source_start = Some(source_start);
                    source_start
                } else {
                    return Some(D::from_text_summary(cursor.start()));
                }
            };

            // First, assume the output dimension is at least the start of the excerpt containing the point
            let mut output = D::from_text_summary(cursor.start());

            // If the point lands within its excerpt, calculate and add the overshoot in dimension D.
            if let Some(excerpt) = cursor.item() {
                let overshoot = point - cursor.start().lines;
                if !overshoot.is_zero() {
                    let end_in_excerpt = source_start + overshoot;
                    output.add_assign(
                        &excerpt
                            .buffer
                            .text_summary_for_range::<D, _>(source_start..end_in_excerpt),
                    );
                }
            }
            Some(output)
        })
    }

    pub fn refresh_anchors<'a, I>(&'a self, anchors: I) -> Vec<(usize, Anchor, bool)>
    where
        I: 'a + IntoIterator<Item = &'a Anchor>,
    {
        let mut anchors = anchors.into_iter().enumerate().peekable();
        let mut cursor = self.excerpts.cursor::<Option<&Locator>>(&());
        cursor.next(&());

        let mut result = Vec::new();

        while let Some((_, anchor)) = anchors.peek() {
            let old_excerpt_id = anchor.excerpt_id;

            // Find the location where this anchor's excerpt should be.
            let old_locator = self.excerpt_locator_for_id(old_excerpt_id);
            cursor.seek_forward(&Some(old_locator), Bias::Left, &());

            if cursor.item().is_none() {
                cursor.next(&());
            }

            let next_excerpt = cursor.item();
            let prev_excerpt = cursor.prev_item();

            // Process all of the anchors for this excerpt.
            while let Some((_, anchor)) = anchors.peek() {
                if anchor.excerpt_id != old_excerpt_id {
                    break;
                }
                let (anchor_ix, anchor) = anchors.next().unwrap();
                let mut anchor = *anchor;

                // Leave min and max anchors unchanged if invalid or
                // if the old excerpt still exists at this location
                let mut kept_position = next_excerpt
                    .map_or(false, |e| e.id == old_excerpt_id && e.contains(&anchor))
                    || old_excerpt_id == ExcerptId::max()
                    || old_excerpt_id == ExcerptId::min();

                // If the old excerpt no longer exists at this location, then attempt to
                // find an equivalent position for this anchor in an adjacent excerpt.
                if !kept_position {
                    for excerpt in [next_excerpt, prev_excerpt].iter().filter_map(|e| *e) {
                        if excerpt.contains(&anchor) {
                            anchor.excerpt_id = excerpt.id;
                            kept_position = true;
                            break;
                        }
                    }
                }

                // If there's no adjacent excerpt that contains the anchor's position,
                // then report that the anchor has lost its position.
                if !kept_position {
                    anchor = if let Some(excerpt) = next_excerpt {
                        let mut text_anchor = excerpt
                            .range
                            .context
                            .start
                            .bias(anchor.text_anchor.bias, &excerpt.buffer);
                        if text_anchor
                            .cmp(&excerpt.range.context.end, &excerpt.buffer)
                            .is_gt()
                        {
                            text_anchor = excerpt.range.context.end;
                        }
                        Anchor {
                            buffer_id: Some(excerpt.buffer_id),
                            excerpt_id: excerpt.id,
                            text_anchor,
                        }
                    } else if let Some(excerpt) = prev_excerpt {
                        let mut text_anchor = excerpt
                            .range
                            .context
                            .end
                            .bias(anchor.text_anchor.bias, &excerpt.buffer);
                        if text_anchor
                            .cmp(&excerpt.range.context.start, &excerpt.buffer)
                            .is_lt()
                        {
                            text_anchor = excerpt.range.context.start;
                        }
                        Anchor {
                            buffer_id: Some(excerpt.buffer_id),
                            excerpt_id: excerpt.id,
                            text_anchor,
                        }
                    } else if anchor.text_anchor.bias == Bias::Left {
                        Anchor::min()
                    } else {
                        Anchor::max()
                    };
                }

                result.push((anchor_ix, anchor, kept_position));
            }
        }
        result.sort_unstable_by(|a, b| a.1.cmp(&b.1, self));
        result
    }

    pub fn anchor_before<T: ToOffset>(&self, position: T) -> Anchor {
        self.anchor_at(position, Bias::Left)
    }

    pub fn anchor_after<T: ToOffset>(&self, position: T) -> Anchor {
        self.anchor_at(position, Bias::Right)
    }

    pub fn anchor_at<T: ToOffset>(&self, position: T, mut bias: Bias) -> Anchor {
        let offset = position.to_offset(self);
        if let Some((excerpt_id, buffer_id, buffer)) = self.as_singleton() {
            return Anchor {
                buffer_id: Some(buffer_id),
                excerpt_id: *excerpt_id,
                text_anchor: buffer.anchor_at(offset, bias),
            };
        }

        let mut cursor = self.excerpts.cursor::<(usize, Option<ExcerptId>)>(&());
        cursor.seek(&offset, Bias::Right, &());
        if cursor.item().is_none() && offset == cursor.start().0 && bias == Bias::Left {
            cursor.prev(&());
        }
        if let Some(excerpt) = cursor.item() {
            let mut overshoot = offset.saturating_sub(cursor.start().0);
            if excerpt.has_trailing_newline && offset == cursor.end(&()).0 {
                overshoot -= 1;
                bias = Bias::Right;
            }

            let buffer_start = excerpt.range.context.start.to_offset(&excerpt.buffer);
            let text_anchor =
                excerpt.clip_anchor(excerpt.buffer.anchor_at(buffer_start + overshoot, bias));
            Anchor {
                buffer_id: Some(excerpt.buffer_id),
                excerpt_id: excerpt.id,
                text_anchor,
            }
        } else if offset == 0 && bias == Bias::Left {
            Anchor::min()
        } else {
            Anchor::max()
        }
    }

    /// Returns an anchor for the given excerpt and text anchor,
    /// returns None if the excerpt_id is no longer valid.
    pub fn anchor_in_excerpt(
        &self,
        excerpt_id: ExcerptId,
        text_anchor: text::Anchor,
    ) -> Option<Anchor> {
        let locator = self.excerpt_locator_for_id(excerpt_id);
        let mut cursor = self.excerpts.cursor::<Option<&Locator>>(&());
        cursor.seek(locator, Bias::Left, &());
        if let Some(excerpt) = cursor.item() {
            if excerpt.id == excerpt_id {
                let text_anchor = excerpt.clip_anchor(text_anchor);
                drop(cursor);
                return Some(Anchor {
                    buffer_id: Some(excerpt.buffer_id),
                    excerpt_id,
                    text_anchor,
                });
            }
        }
        None
    }

    pub fn context_range_for_excerpt(&self, excerpt_id: ExcerptId) -> Option<Range<text::Anchor>> {
        Some(self.excerpt(excerpt_id)?.range.context.clone())
    }

    pub fn can_resolve(&self, anchor: &Anchor) -> bool {
        if anchor.excerpt_id == ExcerptId::min() || anchor.excerpt_id == ExcerptId::max() {
            true
        } else if let Some(excerpt) = self.excerpt(anchor.excerpt_id) {
            excerpt.buffer.can_resolve(&anchor.text_anchor)
        } else {
            false
        }
    }

    pub fn excerpts(
        &self,
    ) -> impl Iterator<Item = (ExcerptId, &BufferSnapshot, ExcerptRange<text::Anchor>)> {
        self.excerpts
            .iter()
            .map(|excerpt| (excerpt.id, &excerpt.buffer, excerpt.range.clone()))
    }

    pub fn all_excerpts(&self) -> impl Iterator<Item = MultiBufferExcerpt> {
        let mut cursor = self.excerpts.cursor::<(usize, Point)>(&());
        cursor.next(&());
        std::iter::from_fn(move || {
            let excerpt = cursor.item()?;
            let excerpt = MultiBufferExcerpt::new(excerpt, *cursor.start());
            cursor.next(&());
            Some(excerpt)
        })
    }

    pub fn excerpts_for_range<T: ToOffset>(
        &self,
        range: Range<T>,
    ) -> impl Iterator<Item = MultiBufferExcerpt> + '_ {
        let range = range.start.to_offset(self)..range.end.to_offset(self);

        let mut cursor = self.excerpts.cursor::<(usize, Point)>(&());
        cursor.seek(&range.start, Bias::Right, &());
        cursor.prev(&());

        iter::from_fn(move || {
            cursor.next(&());
            if cursor.start().0 < range.end {
                cursor
                    .item()
                    .map(|item| MultiBufferExcerpt::new(item, *cursor.start()))
            } else {
                None
            }
        })
    }

    pub fn excerpts_for_range_rev<T: ToOffset>(
        &self,
        range: Range<T>,
    ) -> impl Iterator<Item = MultiBufferExcerpt> + '_ {
        let range = range.start.to_offset(self)..range.end.to_offset(self);

        let mut cursor = self.excerpts.cursor::<(usize, Point)>(&());
        cursor.seek(&range.end, Bias::Left, &());
        if cursor.item().is_none() {
            cursor.prev(&());
        }

        std::iter::from_fn(move || {
            let excerpt = cursor.item()?;
            let excerpt = MultiBufferExcerpt::new(excerpt, *cursor.start());
            cursor.prev(&());
            Some(excerpt)
        })
    }

    pub fn excerpt_before(&self, id: ExcerptId) -> Option<MultiBufferExcerpt<'_>> {
        let start_locator = self.excerpt_locator_for_id(id);
        let mut cursor = self.excerpts.cursor::<ExcerptSummary>(&());
        cursor.seek(start_locator, Bias::Left, &());
        cursor.prev(&());
        let excerpt = cursor.item()?;
        let excerpt_offset = cursor.start().text.len;
        let excerpt_position = cursor.start().text.lines;
        Some(MultiBufferExcerpt {
            excerpt,
            excerpt_offset,
            excerpt_position,
        })
    }

    pub fn excerpt_after(&self, id: ExcerptId) -> Option<MultiBufferExcerpt<'_>> {
        let start_locator = self.excerpt_locator_for_id(id);
        let mut cursor = self.excerpts.cursor::<ExcerptSummary>(&());
        cursor.seek(start_locator, Bias::Left, &());
        cursor.next(&());
        let excerpt = cursor.item()?;
        let excerpt_offset = cursor.start().text.len;
        let excerpt_position = cursor.start().text.lines;
        Some(MultiBufferExcerpt {
            excerpt,
            excerpt_offset,
            excerpt_position,
        })
    }

    pub fn excerpt_boundaries_in_range<R, T>(
        &self,
        range: R,
    ) -> impl Iterator<Item = ExcerptBoundary> + '_
    where
        R: RangeBounds<T>,
        T: ToOffset,
    {
        let start_offset;
        let start = match range.start_bound() {
            Bound::Included(start) => {
                start_offset = start.to_offset(self);
                Bound::Included(start_offset)
            }
            Bound::Excluded(start) => {
                start_offset = start.to_offset(self);
                Bound::Excluded(start_offset)
            }
            Bound::Unbounded => {
                start_offset = 0;
                Bound::Unbounded
            }
        };
        let end = match range.end_bound() {
            Bound::Included(end) => Bound::Included(end.to_offset(self)),
            Bound::Excluded(end) => Bound::Excluded(end.to_offset(self)),
            Bound::Unbounded => Bound::Unbounded,
        };
        let bounds = (start, end);

        let mut cursor = self.excerpts.cursor::<(usize, Point)>(&());
        cursor.seek(&start_offset, Bias::Right, &());
        if cursor.item().is_none() {
            cursor.prev(&());
        }
        if !bounds.contains(&cursor.start().0) {
            cursor.next(&());
        }

        let mut visited_end = false;
        std::iter::from_fn(move || {
            if self.singleton {
                None
            } else if bounds.contains(&cursor.start().0) {
                let next = cursor.item().map(|excerpt| ExcerptInfo {
                    id: excerpt.id,
                    buffer: excerpt.buffer.clone(),
                    buffer_id: excerpt.buffer_id,
                    range: excerpt.range.clone(),
                    text_summary: excerpt.text_summary.clone(),
                });

                if next.is_none() {
                    if visited_end {
                        return None;
                    } else {
                        visited_end = true;
                    }
                }

                let prev = cursor.prev_item().map(|prev_excerpt| ExcerptInfo {
                    id: prev_excerpt.id,
                    buffer: prev_excerpt.buffer.clone(),
                    buffer_id: prev_excerpt.buffer_id,
                    range: prev_excerpt.range.clone(),
                    text_summary: prev_excerpt.text_summary.clone(),
                });
                let row = MultiBufferRow(cursor.start().1.row);

                cursor.next(&());

                Some(ExcerptBoundary { row, prev, next })
            } else {
                None
            }
        })
    }

    pub fn edit_count(&self) -> usize {
        self.edit_count
    }

    pub fn non_text_state_update_count(&self) -> usize {
        self.non_text_state_update_count
    }

    /// Returns the smallest enclosing bracket ranges containing the given range or
    /// None if no brackets contain range or the range is not contained in a single
    /// excerpt
    ///
    /// Can optionally pass a range_filter to filter the ranges of brackets to consider
    pub fn innermost_enclosing_bracket_ranges<T: ToOffset>(
        &self,
        range: Range<T>,
        range_filter: Option<&dyn Fn(Range<usize>, Range<usize>) -> bool>,
    ) -> Option<(Range<usize>, Range<usize>)> {
        let range = range.start.to_offset(self)..range.end.to_offset(self);
        let excerpt = self.excerpt_containing(range.clone())?;

        // Filter to ranges contained in the excerpt
        let range_filter = |open: Range<usize>, close: Range<usize>| -> bool {
            excerpt.contains_buffer_range(open.start..close.end)
                && range_filter.map_or(true, |filter| {
                    filter(
                        excerpt.map_range_from_buffer(open),
                        excerpt.map_range_from_buffer(close),
                    )
                })
        };

        let (open, close) = excerpt.buffer().innermost_enclosing_bracket_ranges(
            excerpt.map_range_to_buffer(range),
            Some(&range_filter),
        )?;

        Some((
            excerpt.map_range_from_buffer(open),
            excerpt.map_range_from_buffer(close),
        ))
    }

    /// Returns enclosing bracket ranges containing the given range or returns None if the range is
    /// not contained in a single excerpt
    pub fn enclosing_bracket_ranges<T: ToOffset>(
        &self,
        range: Range<T>,
    ) -> Option<impl Iterator<Item = (Range<usize>, Range<usize>)> + '_> {
        let range = range.start.to_offset(self)..range.end.to_offset(self);
        let excerpt = self.excerpt_containing(range.clone())?;

        Some(
            excerpt
                .buffer()
                .enclosing_bracket_ranges(excerpt.map_range_to_buffer(range))
                .filter_map(move |(open, close)| {
                    if excerpt.contains_buffer_range(open.start..close.end) {
                        Some((
                            excerpt.map_range_from_buffer(open),
                            excerpt.map_range_from_buffer(close),
                        ))
                    } else {
                        None
                    }
                }),
        )
    }

    /// Returns bracket range pairs overlapping the given `range` or returns None if the `range` is
    /// not contained in a single excerpt
    pub fn bracket_ranges<T: ToOffset>(
        &self,
        range: Range<T>,
    ) -> Option<impl Iterator<Item = (Range<usize>, Range<usize>)> + '_> {
        let range = range.start.to_offset(self)..range.end.to_offset(self);
        let excerpt = self.excerpt_containing(range.clone())?;

        Some(
            excerpt
                .buffer()
                .bracket_ranges(excerpt.map_range_to_buffer(range))
                .filter_map(move |(start_bracket_range, close_bracket_range)| {
                    let buffer_range = start_bracket_range.start..close_bracket_range.end;
                    if excerpt.contains_buffer_range(buffer_range) {
                        Some((
                            excerpt.map_range_from_buffer(start_bracket_range),
                            excerpt.map_range_from_buffer(close_bracket_range),
                        ))
                    } else {
                        None
                    }
                }),
        )
    }

    pub fn redacted_ranges<'a, T: ToOffset>(
        &'a self,
        range: Range<T>,
        redaction_enabled: impl Fn(Option<&Arc<dyn File>>) -> bool + 'a,
    ) -> impl Iterator<Item = Range<usize>> + 'a {
        let range = range.start.to_offset(self)..range.end.to_offset(self);
        self.excerpts_for_range(range.clone())
            .filter(move |excerpt| redaction_enabled(excerpt.buffer().file()))
            .flat_map(move |excerpt| {
                excerpt
                    .buffer()
                    .redacted_ranges(excerpt.buffer_range().clone())
                    .map(move |redacted_range| excerpt.map_range_from_buffer(redacted_range))
                    .skip_while(move |redacted_range| redacted_range.end < range.start)
                    .take_while(move |redacted_range| redacted_range.start < range.end)
            })
    }

    pub fn runnable_ranges(
        &self,
        range: Range<Anchor>,
    ) -> impl Iterator<Item = language::RunnableRange> + '_ {
        let range = range.start.to_offset(self)..range.end.to_offset(self);
        self.excerpts_for_range(range.clone())
            .flat_map(move |excerpt| {
                let excerpt_buffer_start =
                    excerpt.buffer_range().start.to_offset(&excerpt.buffer());

                excerpt
                    .buffer()
                    .runnable_ranges(excerpt.buffer_range())
                    .filter_map(move |mut runnable| {
                        // Re-base onto the excerpts coordinates in the multibuffer
                        //
                        // The node matching our runnables query might partially overlap with
                        // the provided range. If the run indicator is outside of excerpt bounds, do not actually show it.
                        if runnable.run_range.start < excerpt_buffer_start {
                            return None;
                        }
                        if language::ToPoint::to_point(&runnable.run_range.end, &excerpt.buffer())
                            .row
                            > excerpt.max_buffer_row()
                        {
                            return None;
                        }
                        runnable.run_range = excerpt.map_range_from_buffer(runnable.run_range);

                        Some(runnable)
                    })
                    .skip_while(move |runnable| runnable.run_range.end < range.start)
                    .take_while(move |runnable| runnable.run_range.start < range.end)
            })
    }

    pub fn indent_guides_in_range(
        &self,
        range: Range<Anchor>,
        ignore_disabled_for_language: bool,
        cx: &AppContext,
    ) -> Vec<MultiBufferIndentGuide> {
        // Fast path for singleton buffers, we can skip the conversion between offsets.
        if let Some((_, _, snapshot)) = self.as_singleton() {
            return snapshot
                .indent_guides_in_range(
                    range.start.text_anchor..range.end.text_anchor,
                    ignore_disabled_for_language,
                    cx,
                )
                .into_iter()
                .map(|guide| MultiBufferIndentGuide {
                    multibuffer_row_range: MultiBufferRow(guide.start_row)
                        ..MultiBufferRow(guide.end_row),
                    buffer: guide,
                })
                .collect();
        }

        let range = range.start.to_offset(self)..range.end.to_offset(self);

        self.excerpts_for_range(range.clone())
            .flat_map(move |excerpt| {
                let excerpt_buffer_start_row =
                    excerpt.buffer_range().start.to_point(&excerpt.buffer()).row;
                let excerpt_offset_row = excerpt.start_point().row;

                excerpt
                    .buffer()
                    .indent_guides_in_range(
                        excerpt.buffer_range(),
                        ignore_disabled_for_language,
                        cx,
                    )
                    .into_iter()
                    .map(move |indent_guide| {
                        let start_row = excerpt_offset_row
                            + (indent_guide.start_row - excerpt_buffer_start_row);
                        let end_row =
                            excerpt_offset_row + (indent_guide.end_row - excerpt_buffer_start_row);

                        MultiBufferIndentGuide {
                            multibuffer_row_range: MultiBufferRow(start_row)
                                ..MultiBufferRow(end_row),
                            buffer: indent_guide,
                        }
                    })
            })
            .collect()
    }

    pub fn trailing_excerpt_update_count(&self) -> usize {
        self.trailing_excerpt_update_count
    }

    pub fn file_at<T: ToOffset>(&self, point: T) -> Option<&Arc<dyn File>> {
        self.point_to_buffer_offset(point)
            .and_then(|(buffer, _)| buffer.file())
    }

    pub fn language_at<T: ToOffset>(&self, point: T) -> Option<&Arc<Language>> {
        self.point_to_buffer_offset(point)
            .and_then(|(buffer, offset)| buffer.language_at(offset))
    }

    pub fn settings_at<'a, T: ToOffset>(
        &'a self,
        point: T,
        cx: &'a AppContext,
    ) -> Cow<'a, LanguageSettings> {
        let mut language = None;
        let mut file = None;
        if let Some((buffer, offset)) = self.point_to_buffer_offset(point) {
            language = buffer.language_at(offset);
            file = buffer.file();
        }
        language_settings(language.map(|l| l.name()), file, cx)
    }

    pub fn language_scope_at<T: ToOffset>(&self, point: T) -> Option<LanguageScope> {
        self.point_to_buffer_offset(point)
            .and_then(|(buffer, offset)| buffer.language_scope_at(offset))
    }

    pub fn char_classifier_at<T: ToOffset>(&self, point: T) -> CharClassifier {
        self.point_to_buffer_offset(point)
            .map(|(buffer, offset)| buffer.char_classifier_at(offset))
            .unwrap_or_default()
    }

    pub fn language_indent_size_at<T: ToOffset>(
        &self,
        position: T,
        cx: &AppContext,
    ) -> Option<IndentSize> {
        let (buffer_snapshot, offset) = self.point_to_buffer_offset(position)?;
        Some(buffer_snapshot.language_indent_size_at(offset, cx))
    }

    pub fn is_dirty(&self) -> bool {
        self.is_dirty
    }

    pub fn has_deleted_file(&self) -> bool {
        self.has_deleted_file
    }

    pub fn has_conflict(&self) -> bool {
        self.has_conflict
    }

    pub fn has_diagnostics(&self) -> bool {
        self.excerpts
            .iter()
            .any(|excerpt| excerpt.buffer.has_diagnostics())
    }

    pub fn diagnostic_group<'a, O>(
        &'a self,
        group_id: usize,
    ) -> impl Iterator<Item = DiagnosticEntry<O>> + 'a
    where
        O: text::FromAnchor + 'a,
    {
        self.as_singleton()
            .into_iter()
            .flat_map(move |(_, _, buffer)| buffer.diagnostic_group(group_id))
    }

    pub fn diagnostics_in_range<'a, T, O>(
        &'a self,
        range: Range<T>,
        reversed: bool,
    ) -> impl Iterator<Item = DiagnosticEntry<O>> + 'a
    where
        T: 'a + ToOffset,
        O: 'a + text::FromAnchor + Ord,
    {
        self.as_singleton()
            .into_iter()
            .flat_map(move |(_, _, buffer)| {
                buffer.diagnostics_in_range(
                    range.start.to_offset(self)..range.end.to_offset(self),
                    reversed,
                )
            })
    }

    pub fn range_for_syntax_ancestor<T: ToOffset>(&self, range: Range<T>) -> Option<Range<usize>> {
        let range = range.start.to_offset(self)..range.end.to_offset(self);
        let excerpt = self.excerpt_containing(range.clone())?;

        let ancestor_buffer_range = excerpt
            .buffer()
            .range_for_syntax_ancestor(excerpt.map_range_to_buffer(range))?;

        Some(excerpt.map_range_from_buffer(ancestor_buffer_range))
    }

    pub fn outline(&self, theme: Option<&SyntaxTheme>) -> Option<Outline<Anchor>> {
        let (excerpt_id, _, buffer) = self.as_singleton()?;
        let outline = buffer.outline(theme)?;
        Some(Outline::new(
            outline
                .items
                .into_iter()
                .flat_map(|item| {
                    Some(OutlineItem {
                        depth: item.depth,
                        range: self.anchor_in_excerpt(*excerpt_id, item.range.start)?
                            ..self.anchor_in_excerpt(*excerpt_id, item.range.end)?,
                        text: item.text,
                        highlight_ranges: item.highlight_ranges,
                        name_ranges: item.name_ranges,
                        body_range: item.body_range.and_then(|body_range| {
                            Some(
                                self.anchor_in_excerpt(*excerpt_id, body_range.start)?
                                    ..self.anchor_in_excerpt(*excerpt_id, body_range.end)?,
                            )
                        }),
                        annotation_range: item.annotation_range.and_then(|annotation_range| {
                            Some(
                                self.anchor_in_excerpt(*excerpt_id, annotation_range.start)?
                                    ..self.anchor_in_excerpt(*excerpt_id, annotation_range.end)?,
                            )
                        }),
                    })
                })
                .collect(),
        ))
    }

    pub fn symbols_containing<T: ToOffset>(
        &self,
        offset: T,
        theme: Option<&SyntaxTheme>,
    ) -> Option<(BufferId, Vec<OutlineItem<Anchor>>)> {
        let anchor = self.anchor_before(offset);
        let excerpt_id = anchor.excerpt_id;
        let excerpt = self.excerpt(excerpt_id)?;
        Some((
            excerpt.buffer_id,
            excerpt
                .buffer
                .symbols_containing(anchor.text_anchor, theme)
                .into_iter()
                .flatten()
                .flat_map(|item| {
                    Some(OutlineItem {
                        depth: item.depth,
                        range: self.anchor_in_excerpt(excerpt_id, item.range.start)?
                            ..self.anchor_in_excerpt(excerpt_id, item.range.end)?,
                        text: item.text,
                        highlight_ranges: item.highlight_ranges,
                        name_ranges: item.name_ranges,
                        body_range: item.body_range.and_then(|body_range| {
                            Some(
                                self.anchor_in_excerpt(excerpt_id, body_range.start)?
                                    ..self.anchor_in_excerpt(excerpt_id, body_range.end)?,
                            )
                        }),
                        annotation_range: item.annotation_range.and_then(|body_range| {
                            Some(
                                self.anchor_in_excerpt(excerpt_id, body_range.start)?
                                    ..self.anchor_in_excerpt(excerpt_id, body_range.end)?,
                            )
                        }),
                    })
                })
                .collect(),
        ))
    }

    fn excerpt_locator_for_id(&self, id: ExcerptId) -> &Locator {
        if id == ExcerptId::min() {
            Locator::min_ref()
        } else if id == ExcerptId::max() {
            Locator::max_ref()
        } else {
            let mut cursor = self.excerpt_ids.cursor::<ExcerptId>(&());
            cursor.seek(&id, Bias::Left, &());
            if let Some(entry) = cursor.item() {
                if entry.id == id {
                    return &entry.locator;
                }
            }
            panic!("invalid excerpt id {:?}", id)
        }
    }

    /// Returns the locators referenced by the given excerpt IDs, sorted by locator.
    fn excerpt_locators_for_ids(
        &self,
        ids: impl IntoIterator<Item = ExcerptId>,
    ) -> SmallVec<[Locator; 1]> {
        let mut sorted_ids = ids.into_iter().collect::<SmallVec<[_; 1]>>();
        sorted_ids.sort_unstable();
        let mut locators = SmallVec::new();

        while sorted_ids.last() == Some(&ExcerptId::max()) {
            sorted_ids.pop();
            if let Some(mapping) = self.excerpt_ids.last() {
                locators.push(mapping.locator.clone());
            }
        }

        let mut sorted_ids = sorted_ids.into_iter().dedup().peekable();
        if sorted_ids.peek() == Some(&ExcerptId::min()) {
            sorted_ids.next();
            if let Some(mapping) = self.excerpt_ids.first() {
                locators.push(mapping.locator.clone());
            }
        }

        let mut cursor = self.excerpt_ids.cursor::<ExcerptId>(&());
        for id in sorted_ids {
            if cursor.seek_forward(&id, Bias::Left, &()) {
                locators.push(cursor.item().unwrap().locator.clone());
            } else {
                panic!("invalid excerpt id {:?}", id);
            }
        }

        locators.sort_unstable();
        locators
    }

    pub fn buffer_id_for_excerpt(&self, excerpt_id: ExcerptId) -> Option<BufferId> {
        Some(self.excerpt(excerpt_id)?.buffer_id)
    }

    pub fn buffer_for_excerpt(&self, excerpt_id: ExcerptId) -> Option<&BufferSnapshot> {
        Some(&self.excerpt(excerpt_id)?.buffer)
    }

    pub fn range_for_excerpt<'a, T: sum_tree::Dimension<'a, ExcerptSummary>>(
        &'a self,
        excerpt_id: ExcerptId,
    ) -> Option<Range<T>> {
        let mut cursor = self.excerpts.cursor::<(Option<&Locator>, T)>(&());
        let locator = self.excerpt_locator_for_id(excerpt_id);
        if cursor.seek(&Some(locator), Bias::Left, &()) {
            let start = cursor.start().1.clone();
            let end = cursor.end(&()).1;
            Some(start..end)
        } else {
            None
        }
    }

    pub fn buffer_range_for_excerpt(&self, excerpt_id: ExcerptId) -> Option<Range<text::Anchor>> {
        let mut cursor = self.excerpts.cursor::<Option<&Locator>>(&());
        let locator = self.excerpt_locator_for_id(excerpt_id);
        if cursor.seek(&Some(locator), Bias::Left, &()) {
            if let Some(excerpt) = cursor.item() {
                return Some(excerpt.range.context.clone());
            }
        }
        None
    }

    fn excerpt(&self, excerpt_id: ExcerptId) -> Option<&Excerpt> {
        let mut cursor = self.excerpts.cursor::<Option<&Locator>>(&());
        let locator = self.excerpt_locator_for_id(excerpt_id);
        cursor.seek(&Some(locator), Bias::Left, &());
        if let Some(excerpt) = cursor.item() {
            if excerpt.id == excerpt_id {
                return Some(excerpt);
            }
        }
        None
    }

    /// Returns the excerpt containing range and its offset start within the multibuffer or none if `range` spans multiple excerpts
    pub fn excerpt_containing<T: ToOffset>(&self, range: Range<T>) -> Option<MultiBufferExcerpt> {
        let range = range.start.to_offset(self)..range.end.to_offset(self);

        let mut cursor = self.excerpts.cursor::<(usize, Point)>(&());
        cursor.seek(&range.start, Bias::Right, &());
        let start_excerpt = cursor.item()?;

        if range.start == range.end {
            return Some(MultiBufferExcerpt::new(start_excerpt, *cursor.start()));
        }

        cursor.seek(&range.end, Bias::Right, &());
        let end_excerpt = cursor.item()?;

        if start_excerpt.id == end_excerpt.id {
            Some(MultiBufferExcerpt::new(start_excerpt, *cursor.start()))
        } else {
            None
        }
    }

    // Takes an iterator over anchor ranges and returns a new iterator over anchor ranges that don't
    // span across excerpt boundaries.
    pub fn split_ranges<'a, I>(&'a self, ranges: I) -> impl Iterator<Item = Range<Anchor>> + 'a
    where
        I: IntoIterator<Item = Range<Anchor>> + 'a,
    {
        let mut ranges = ranges.into_iter().map(|range| range.to_offset(self));
        let mut cursor = self.excerpts.cursor::<(usize, Point)>(&());
        cursor.next(&());
        let mut current_range = ranges.next();
        iter::from_fn(move || {
            let range = current_range.clone()?;
            if range.start >= cursor.end(&()).0 {
                cursor.seek_forward(&range.start, Bias::Right, &());
                if range.start == self.len() {
                    cursor.prev(&());
                }
            }

            let excerpt = cursor.item()?;
            let range_start_in_excerpt = cmp::max(range.start, cursor.start().0);
            let range_end_in_excerpt = if excerpt.has_trailing_newline {
                cmp::min(range.end, cursor.end(&()).0 - 1)
            } else {
                cmp::min(range.end, cursor.end(&()).0)
            };
            let buffer_range = MultiBufferExcerpt::new(excerpt, *cursor.start())
                .map_range_to_buffer(range_start_in_excerpt..range_end_in_excerpt);

            let subrange_start_anchor = Anchor {
                buffer_id: Some(excerpt.buffer_id),
                excerpt_id: excerpt.id,
                text_anchor: excerpt.buffer.anchor_before(buffer_range.start),
            };
            let subrange_end_anchor = Anchor {
                buffer_id: Some(excerpt.buffer_id),
                excerpt_id: excerpt.id,
                text_anchor: excerpt.buffer.anchor_after(buffer_range.end),
            };

            if range.end > cursor.end(&()).0 {
                cursor.next(&());
            } else {
                current_range = ranges.next();
            }

            Some(subrange_start_anchor..subrange_end_anchor)
        })
    }

    /// Returns excerpts overlapping the given ranges. If range spans multiple excerpts returns one range for each excerpt
    ///
    /// The ranges are specified in the coordinate space of the multibuffer, not the individual excerpted buffers.
    /// Each returned excerpt's range is in the coordinate space of its source buffer.
    pub fn excerpts_in_ranges(
        &self,
        ranges: impl IntoIterator<Item = Range<Anchor>>,
    ) -> impl Iterator<Item = (ExcerptId, &BufferSnapshot, Range<usize>)> {
        let mut ranges = ranges.into_iter().map(|range| range.to_offset(self));
        let mut cursor = self.excerpts.cursor::<(usize, Point)>(&());
        cursor.next(&());
        let mut current_range = ranges.next();
        iter::from_fn(move || {
            let range = current_range.clone()?;
            if range.start >= cursor.end(&()).0 {
                cursor.seek_forward(&range.start, Bias::Right, &());
                if range.start == self.len() {
                    cursor.prev(&());
                }
            }

            let excerpt = cursor.item()?;
            let range_start_in_excerpt = cmp::max(range.start, cursor.start().0);
            let range_end_in_excerpt = if excerpt.has_trailing_newline {
                cmp::min(range.end, cursor.end(&()).0 - 1)
            } else {
                cmp::min(range.end, cursor.end(&()).0)
            };
            let buffer_range = MultiBufferExcerpt::new(excerpt, *cursor.start())
                .map_range_to_buffer(range_start_in_excerpt..range_end_in_excerpt);

            if range.end > cursor.end(&()).0 {
                cursor.next(&());
            } else {
                current_range = ranges.next();
            }

            Some((excerpt.id, &excerpt.buffer, buffer_range))
        })
    }

    pub fn selections_in_range<'a>(
        &'a self,
        range: &'a Range<Anchor>,
        include_local: bool,
    ) -> impl 'a + Iterator<Item = (ReplicaId, bool, CursorShape, Selection<Anchor>)> {
        let mut cursor = self.excerpts.cursor::<ExcerptSummary>(&());
        let start_locator = self.excerpt_locator_for_id(range.start.excerpt_id);
        let end_locator = self.excerpt_locator_for_id(range.end.excerpt_id);
        cursor.seek(start_locator, Bias::Left, &());
        cursor
            .take_while(move |excerpt| excerpt.locator <= *end_locator)
            .flat_map(move |excerpt| {
                let mut query_range = excerpt.range.context.start..excerpt.range.context.end;
                if excerpt.id == range.start.excerpt_id {
                    query_range.start = range.start.text_anchor;
                }
                if excerpt.id == range.end.excerpt_id {
                    query_range.end = range.end.text_anchor;
                }

                excerpt
                    .buffer
                    .selections_in_range(query_range, include_local)
                    .flat_map(move |(replica_id, line_mode, cursor_shape, selections)| {
                        selections.map(move |selection| {
                            let mut start = Anchor {
                                buffer_id: Some(excerpt.buffer_id),
                                excerpt_id: excerpt.id,
                                text_anchor: selection.start,
                            };
                            let mut end = Anchor {
                                buffer_id: Some(excerpt.buffer_id),
                                excerpt_id: excerpt.id,
                                text_anchor: selection.end,
                            };
                            if range.start.cmp(&start, self).is_gt() {
                                start = range.start;
                            }
                            if range.end.cmp(&end, self).is_lt() {
                                end = range.end;
                            }

                            (
                                replica_id,
                                line_mode,
                                cursor_shape,
                                Selection {
                                    id: selection.id,
                                    start,
                                    end,
                                    reversed: selection.reversed,
                                    goal: selection.goal,
                                },
                            )
                        })
                    })
            })
    }

    pub fn show_headers(&self) -> bool {
        self.show_headers
    }
}

#[cfg(any(test, feature = "test-support"))]
impl MultiBufferSnapshot {
    pub fn random_byte_range(&self, start_offset: usize, rng: &mut impl rand::Rng) -> Range<usize> {
        let end = self.clip_offset(rng.gen_range(start_offset..=self.len()), Bias::Right);
        let start = self.clip_offset(rng.gen_range(start_offset..=end), Bias::Right);
        start..end
    }
}

impl History {
    fn start_transaction(&mut self, now: Instant) -> Option<TransactionId> {
        self.transaction_depth += 1;
        if self.transaction_depth == 1 {
            let id = self.next_transaction_id.tick();
            self.undo_stack.push(Transaction {
                id,
                buffer_transactions: Default::default(),
                first_edit_at: now,
                last_edit_at: now,
                suppress_grouping: false,
            });
            Some(id)
        } else {
            None
        }
    }

    fn end_transaction(
        &mut self,
        now: Instant,
        buffer_transactions: HashMap<BufferId, TransactionId>,
    ) -> bool {
        assert_ne!(self.transaction_depth, 0);
        self.transaction_depth -= 1;
        if self.transaction_depth == 0 {
            if buffer_transactions.is_empty() {
                self.undo_stack.pop();
                false
            } else {
                self.redo_stack.clear();
                let transaction = self.undo_stack.last_mut().unwrap();
                transaction.last_edit_at = now;
                for (buffer_id, transaction_id) in buffer_transactions {
                    transaction
                        .buffer_transactions
                        .entry(buffer_id)
                        .or_insert(transaction_id);
                }
                true
            }
        } else {
            false
        }
    }

    fn push_transaction<'a, T>(
        &mut self,
        buffer_transactions: T,
        now: Instant,
        cx: &ModelContext<MultiBuffer>,
    ) where
        T: IntoIterator<Item = (&'a Model<Buffer>, &'a language::Transaction)>,
    {
        assert_eq!(self.transaction_depth, 0);
        let transaction = Transaction {
            id: self.next_transaction_id.tick(),
            buffer_transactions: buffer_transactions
                .into_iter()
                .map(|(buffer, transaction)| (buffer.read(cx).remote_id(), transaction.id))
                .collect(),
            first_edit_at: now,
            last_edit_at: now,
            suppress_grouping: false,
        };
        if !transaction.buffer_transactions.is_empty() {
            self.undo_stack.push(transaction);
            self.redo_stack.clear();
        }
    }

    fn finalize_last_transaction(&mut self) {
        if let Some(transaction) = self.undo_stack.last_mut() {
            transaction.suppress_grouping = true;
        }
    }

    fn forget(&mut self, transaction_id: TransactionId) -> Option<Transaction> {
        if let Some(ix) = self
            .undo_stack
            .iter()
            .rposition(|transaction| transaction.id == transaction_id)
        {
            Some(self.undo_stack.remove(ix))
        } else if let Some(ix) = self
            .redo_stack
            .iter()
            .rposition(|transaction| transaction.id == transaction_id)
        {
            Some(self.redo_stack.remove(ix))
        } else {
            None
        }
    }

    fn transaction(&self, transaction_id: TransactionId) -> Option<&Transaction> {
        self.undo_stack
            .iter()
            .find(|transaction| transaction.id == transaction_id)
            .or_else(|| {
                self.redo_stack
                    .iter()
                    .find(|transaction| transaction.id == transaction_id)
            })
    }

    fn transaction_mut(&mut self, transaction_id: TransactionId) -> Option<&mut Transaction> {
        self.undo_stack
            .iter_mut()
            .find(|transaction| transaction.id == transaction_id)
            .or_else(|| {
                self.redo_stack
                    .iter_mut()
                    .find(|transaction| transaction.id == transaction_id)
            })
    }

    fn pop_undo(&mut self) -> Option<&mut Transaction> {
        assert_eq!(self.transaction_depth, 0);
        if let Some(transaction) = self.undo_stack.pop() {
            self.redo_stack.push(transaction);
            self.redo_stack.last_mut()
        } else {
            None
        }
    }

    fn pop_redo(&mut self) -> Option<&mut Transaction> {
        assert_eq!(self.transaction_depth, 0);
        if let Some(transaction) = self.redo_stack.pop() {
            self.undo_stack.push(transaction);
            self.undo_stack.last_mut()
        } else {
            None
        }
    }

    fn remove_from_undo(&mut self, transaction_id: TransactionId) -> Option<&Transaction> {
        let ix = self
            .undo_stack
            .iter()
            .rposition(|transaction| transaction.id == transaction_id)?;
        let transaction = self.undo_stack.remove(ix);
        self.redo_stack.push(transaction);
        self.redo_stack.last()
    }

    fn group(&mut self) -> Option<TransactionId> {
        let mut count = 0;
        let mut transactions = self.undo_stack.iter();
        if let Some(mut transaction) = transactions.next_back() {
            while let Some(prev_transaction) = transactions.next_back() {
                if !prev_transaction.suppress_grouping
                    && transaction.first_edit_at - prev_transaction.last_edit_at
                        <= self.group_interval
                {
                    transaction = prev_transaction;
                    count += 1;
                } else {
                    break;
                }
            }
        }
        self.group_trailing(count)
    }

    fn group_until(&mut self, transaction_id: TransactionId) {
        let mut count = 0;
        for transaction in self.undo_stack.iter().rev() {
            if transaction.id == transaction_id {
                self.group_trailing(count);
                break;
            } else if transaction.suppress_grouping {
                break;
            } else {
                count += 1;
            }
        }
    }

    fn group_trailing(&mut self, n: usize) -> Option<TransactionId> {
        let new_len = self.undo_stack.len() - n;
        let (transactions_to_keep, transactions_to_merge) = self.undo_stack.split_at_mut(new_len);
        if let Some(last_transaction) = transactions_to_keep.last_mut() {
            if let Some(transaction) = transactions_to_merge.last() {
                last_transaction.last_edit_at = transaction.last_edit_at;
            }
            for to_merge in transactions_to_merge {
                for (buffer_id, transaction_id) in &to_merge.buffer_transactions {
                    last_transaction
                        .buffer_transactions
                        .entry(*buffer_id)
                        .or_insert(*transaction_id);
                }
            }
        }

        self.undo_stack.truncate(new_len);
        self.undo_stack.last().map(|t| t.id)
    }
}

impl Excerpt {
    fn new(
        id: ExcerptId,
        locator: Locator,
        buffer_id: BufferId,
        buffer: BufferSnapshot,
        range: ExcerptRange<text::Anchor>,
        has_trailing_newline: bool,
    ) -> Self {
        Excerpt {
            id,
            locator,
            max_buffer_row: range.context.end.to_point(&buffer).row,
            text_summary: buffer
                .text_summary_for_range::<TextSummary, _>(range.context.to_offset(&buffer)),
            buffer_id,
            buffer,
            range,
            has_trailing_newline,
        }
    }

    fn chunks_in_range(&self, range: Range<usize>, language_aware: bool) -> ExcerptChunks {
        let content_start = self.range.context.start.to_offset(&self.buffer);
        let chunks_start = content_start + range.start;
        let chunks_end = content_start + cmp::min(range.end, self.text_summary.len);

        let footer_height = if self.has_trailing_newline
            && range.start <= self.text_summary.len
            && range.end > self.text_summary.len
        {
            1
        } else {
            0
        };

        let content_chunks = self.buffer.chunks(chunks_start..chunks_end, language_aware);

        ExcerptChunks {
            excerpt_id: self.id,
            content_chunks,
            footer_height,
        }
    }

    fn seek_chunks(&self, excerpt_chunks: &mut ExcerptChunks, range: Range<usize>) {
        let content_start = self.range.context.start.to_offset(&self.buffer);
        let chunks_start = content_start + range.start;
        let chunks_end = content_start + cmp::min(range.end, self.text_summary.len);
        excerpt_chunks.content_chunks.seek(chunks_start..chunks_end);
        excerpt_chunks.footer_height = if self.has_trailing_newline
            && range.start <= self.text_summary.len
            && range.end > self.text_summary.len
        {
            1
        } else {
            0
        };
    }

    fn bytes_in_range(&self, range: Range<usize>) -> ExcerptBytes {
        let content_start = self.range.context.start.to_offset(&self.buffer);
        let bytes_start = content_start + range.start;
        let bytes_end = content_start + cmp::min(range.end, self.text_summary.len);
        let footer_height = if self.has_trailing_newline
            && range.start <= self.text_summary.len
            && range.end > self.text_summary.len
        {
            1
        } else {
            0
        };
        let content_bytes = self.buffer.bytes_in_range(bytes_start..bytes_end);

        ExcerptBytes {
            content_bytes,
            padding_height: footer_height,
            reversed: false,
        }
    }

    fn reversed_bytes_in_range(&self, range: Range<usize>) -> ExcerptBytes {
        let content_start = self.range.context.start.to_offset(&self.buffer);
        let bytes_start = content_start + range.start;
        let bytes_end = content_start + cmp::min(range.end, self.text_summary.len);
        let footer_height = if self.has_trailing_newline
            && range.start <= self.text_summary.len
            && range.end > self.text_summary.len
        {
            1
        } else {
            0
        };
        let content_bytes = self.buffer.reversed_bytes_in_range(bytes_start..bytes_end);

        ExcerptBytes {
            content_bytes,
            padding_height: footer_height,
            reversed: true,
        }
    }

    fn clip_anchor(&self, text_anchor: text::Anchor) -> text::Anchor {
        if text_anchor
            .cmp(&self.range.context.start, &self.buffer)
            .is_lt()
        {
            self.range.context.start
        } else if text_anchor
            .cmp(&self.range.context.end, &self.buffer)
            .is_gt()
        {
            self.range.context.end
        } else {
            text_anchor
        }
    }

    fn contains(&self, anchor: &Anchor) -> bool {
        Some(self.buffer_id) == anchor.buffer_id
            && self
                .range
                .context
                .start
                .cmp(&anchor.text_anchor, &self.buffer)
                .is_le()
            && self
                .range
                .context
                .end
                .cmp(&anchor.text_anchor, &self.buffer)
                .is_ge()
    }

    /// The [`Excerpt`]'s start offset in its [`Buffer`]
    fn buffer_start_offset(&self) -> usize {
        self.range.context.start.to_offset(&self.buffer)
    }

    /// The [`Excerpt`]'s start point in its [`Buffer`]
    fn buffer_start_point(&self) -> Point {
        self.range.context.start.to_point(&self.buffer)
    }

    /// The [`Excerpt`]'s end offset in its [`Buffer`]
    fn buffer_end_offset(&self) -> usize {
        self.buffer_start_offset() + self.text_summary.len
    }
}

impl<'a> MultiBufferExcerpt<'a> {
    fn new(excerpt: &'a Excerpt, (excerpt_offset, excerpt_position): (usize, Point)) -> Self {
        MultiBufferExcerpt {
            excerpt,
            excerpt_offset,
            excerpt_position,
        }
    }

    pub fn id(&self) -> ExcerptId {
        self.excerpt.id
    }

    pub fn start_anchor(&self) -> Anchor {
        Anchor {
            buffer_id: Some(self.excerpt.buffer_id),
            excerpt_id: self.excerpt.id,
            text_anchor: self.excerpt.range.context.start,
        }
    }

    pub fn end_anchor(&self) -> Anchor {
        Anchor {
            buffer_id: Some(self.excerpt.buffer_id),
            excerpt_id: self.excerpt.id,
            text_anchor: self.excerpt.range.context.end,
        }
    }

    pub fn buffer(&self) -> &'a BufferSnapshot {
        &self.excerpt.buffer
    }

    pub fn buffer_range(&self) -> Range<text::Anchor> {
        self.excerpt.range.context.clone()
    }

    pub fn start_offset(&self) -> usize {
        self.excerpt_offset
    }

    pub fn start_point(&self) -> Point {
        self.excerpt_position
    }

    pub fn end_point(&self) -> Point {
        self.excerpt_position + self.excerpt.text_summary.lines
    }

    /// Maps an offset within the [`MultiBuffer`] to an offset within the [`Buffer`]
    pub fn map_offset_to_buffer(&self, offset: usize) -> usize {
        self.excerpt.buffer_start_offset()
            + offset
                .saturating_sub(self.excerpt_offset)
                .min(self.excerpt.text_summary.len)
    }

    /// Maps a point within the [`MultiBuffer`] to a point within the [`Buffer`]
    pub fn map_point_to_buffer(&self, point: Point) -> Point {
        self.excerpt.buffer_start_point()
            + point
                .saturating_sub(self.excerpt_position)
                .min(self.excerpt.text_summary.lines)
    }

    /// Maps a range within the [`MultiBuffer`] to a range within the [`Buffer`]
    pub fn map_range_to_buffer(&self, range: Range<usize>) -> Range<usize> {
        self.map_offset_to_buffer(range.start)..self.map_offset_to_buffer(range.end)
    }

    /// Map an offset within the [`Buffer`] to an offset within the [`MultiBuffer`]
    pub fn map_offset_from_buffer(&self, buffer_offset: usize) -> usize {
        let buffer_offset_in_excerpt = buffer_offset
            .saturating_sub(self.excerpt.buffer_start_offset())
            .min(self.excerpt.text_summary.len);
        self.excerpt_offset + buffer_offset_in_excerpt
    }

    /// Map a point within the [`Buffer`] to a point within the [`MultiBuffer`]
    pub fn map_point_from_buffer(&self, buffer_position: Point) -> Point {
        let position_in_excerpt = buffer_position.saturating_sub(self.excerpt.buffer_start_point());
        let position_in_excerpt =
            position_in_excerpt.min(self.excerpt.text_summary.lines + Point::new(1, 0));
        self.excerpt_position + position_in_excerpt
    }

    /// Map a range within the [`Buffer`] to a range within the [`MultiBuffer`]
    pub fn map_range_from_buffer(&self, buffer_range: Range<usize>) -> Range<usize> {
        self.map_offset_from_buffer(buffer_range.start)
            ..self.map_offset_from_buffer(buffer_range.end)
    }

    /// Returns true if the entirety of the given range is in the buffer's excerpt
    pub fn contains_buffer_range(&self, range: Range<usize>) -> bool {
        range.start >= self.excerpt.buffer_start_offset()
            && range.end <= self.excerpt.buffer_end_offset()
    }

    pub fn max_buffer_row(&self) -> u32 {
        self.excerpt.max_buffer_row
    }
}

impl ExcerptId {
    pub fn min() -> Self {
        Self(0)
    }

    pub fn max() -> Self {
        Self(usize::MAX)
    }

    pub fn to_proto(&self) -> u64 {
        self.0 as _
    }

    pub fn from_proto(proto: u64) -> Self {
        Self(proto as _)
    }

    pub fn cmp(&self, other: &Self, snapshot: &MultiBufferSnapshot) -> cmp::Ordering {
        let a = snapshot.excerpt_locator_for_id(*self);
        let b = snapshot.excerpt_locator_for_id(*other);
        a.cmp(b).then_with(|| self.0.cmp(&other.0))
    }
}

impl From<ExcerptId> for usize {
    fn from(val: ExcerptId) -> Self {
        val.0
    }
}

impl fmt::Debug for Excerpt {
    fn fmt(&self, f: &mut fmt::Formatter<'_>) -> fmt::Result {
        f.debug_struct("Excerpt")
            .field("id", &self.id)
            .field("locator", &self.locator)
            .field("buffer_id", &self.buffer_id)
            .field("range", &self.range)
            .field("text_summary", &self.text_summary)
            .field("has_trailing_newline", &self.has_trailing_newline)
            .finish()
    }
}

impl sum_tree::Item for Excerpt {
    type Summary = ExcerptSummary;

    fn summary(&self, _cx: &()) -> Self::Summary {
        let mut text = self.text_summary.clone();
        if self.has_trailing_newline {
            text += TextSummary::from("\n");
        }
        ExcerptSummary {
            excerpt_id: self.id,
            excerpt_locator: self.locator.clone(),
            widest_line_number: self.max_buffer_row,
            text,
        }
    }
}

impl sum_tree::Item for ExcerptIdMapping {
    type Summary = ExcerptId;

    fn summary(&self, _cx: &()) -> Self::Summary {
        self.id
    }
}

impl sum_tree::KeyedItem for ExcerptIdMapping {
    type Key = ExcerptId;

    fn key(&self) -> Self::Key {
        self.id
    }
}

impl sum_tree::Summary for ExcerptId {
    type Context = ();

    fn zero(_cx: &()) -> Self {
        Default::default()
    }

    fn add_summary(&mut self, other: &Self, _: &()) {
        *self = *other;
    }
}

impl sum_tree::Summary for ExcerptSummary {
    type Context = ();

    fn zero(_cx: &()) -> Self {
        Default::default()
    }

    fn add_summary(&mut self, summary: &Self, _: &()) {
        debug_assert!(summary.excerpt_locator > self.excerpt_locator);
        self.excerpt_locator = summary.excerpt_locator.clone();
        self.text.add_summary(&summary.text, &());
        self.widest_line_number = cmp::max(self.widest_line_number, summary.widest_line_number);
    }
}

impl<'a> sum_tree::Dimension<'a, ExcerptSummary> for TextSummary {
    fn zero(_cx: &()) -> Self {
        Default::default()
    }

    fn add_summary(&mut self, summary: &'a ExcerptSummary, _: &()) {
        *self += &summary.text;
    }
}

impl<'a> sum_tree::Dimension<'a, ExcerptSummary> for usize {
    fn zero(_cx: &()) -> Self {
        Default::default()
    }

    fn add_summary(&mut self, summary: &'a ExcerptSummary, _: &()) {
        *self += summary.text.len;
    }
}

impl<'a> sum_tree::SeekTarget<'a, ExcerptSummary, ExcerptSummary> for usize {
    fn cmp(&self, cursor_location: &ExcerptSummary, _: &()) -> cmp::Ordering {
        Ord::cmp(self, &cursor_location.text.len)
    }
}

impl<'a> sum_tree::SeekTarget<'a, ExcerptSummary, TextSummary> for Point {
    fn cmp(&self, cursor_location: &TextSummary, _: &()) -> cmp::Ordering {
        Ord::cmp(self, &cursor_location.lines)
    }
}

impl<'a> sum_tree::SeekTarget<'a, ExcerptSummary, Option<&'a Locator>> for Locator {
    fn cmp(&self, cursor_location: &Option<&'a Locator>, _: &()) -> cmp::Ordering {
        Ord::cmp(&Some(self), cursor_location)
    }
}

impl<'a> sum_tree::SeekTarget<'a, ExcerptSummary, ExcerptSummary> for Locator {
    fn cmp(&self, cursor_location: &ExcerptSummary, _: &()) -> cmp::Ordering {
        Ord::cmp(self, &cursor_location.excerpt_locator)
    }
}

impl<'a> sum_tree::Dimension<'a, ExcerptSummary> for OffsetUtf16 {
    fn zero(_cx: &()) -> Self {
        Default::default()
    }

    fn add_summary(&mut self, summary: &'a ExcerptSummary, _: &()) {
        *self += summary.text.len_utf16;
    }
}

impl<'a> sum_tree::Dimension<'a, ExcerptSummary> for Point {
    fn zero(_cx: &()) -> Self {
        Default::default()
    }

    fn add_summary(&mut self, summary: &'a ExcerptSummary, _: &()) {
        *self += summary.text.lines;
    }
}

impl<'a> sum_tree::Dimension<'a, ExcerptSummary> for PointUtf16 {
    fn zero(_cx: &()) -> Self {
        Default::default()
    }

    fn add_summary(&mut self, summary: &'a ExcerptSummary, _: &()) {
        *self += summary.text.lines_utf16()
    }
}

impl<'a> sum_tree::Dimension<'a, ExcerptSummary> for Option<&'a Locator> {
    fn zero(_cx: &()) -> Self {
        Default::default()
    }

    fn add_summary(&mut self, summary: &'a ExcerptSummary, _: &()) {
        *self = Some(&summary.excerpt_locator);
    }
}

impl<'a> sum_tree::Dimension<'a, ExcerptSummary> for Option<ExcerptId> {
    fn zero(_cx: &()) -> Self {
        Default::default()
    }

    fn add_summary(&mut self, summary: &'a ExcerptSummary, _: &()) {
        *self = Some(summary.excerpt_id);
    }
}

impl<'a> MultiBufferRows<'a> {
    pub fn seek(&mut self, row: MultiBufferRow) {
        self.buffer_row_range = 0..0;

        self.excerpts
            .seek_forward(&Point::new(row.0, 0), Bias::Right, &());
        if self.excerpts.item().is_none() {
            self.excerpts.prev(&());

            if self.excerpts.item().is_none() && row.0 == 0 {
                self.buffer_row_range = 0..1;
                return;
            }
        }

        if let Some(excerpt) = self.excerpts.item() {
            let overshoot = row.0 - self.excerpts.start().row;
            let excerpt_start = excerpt.range.context.start.to_point(&excerpt.buffer).row;
            self.buffer_row_range.start = excerpt_start + overshoot;
            self.buffer_row_range.end = excerpt_start + excerpt.text_summary.lines.row + 1;
        }
    }
}

impl<'a> Iterator for MultiBufferRows<'a> {
    type Item = Option<u32>;

    fn next(&mut self) -> Option<Self::Item> {
        loop {
            if !self.buffer_row_range.is_empty() {
                let row = Some(self.buffer_row_range.start);
                self.buffer_row_range.start += 1;
                return Some(row);
            }
            self.excerpts.item()?;
            self.excerpts.next(&());
            let excerpt = self.excerpts.item()?;
            self.buffer_row_range.start = excerpt.range.context.start.to_point(&excerpt.buffer).row;
            self.buffer_row_range.end =
                self.buffer_row_range.start + excerpt.text_summary.lines.row + 1;
        }
    }
}

impl<'a> MultiBufferChunks<'a> {
    pub fn offset(&self) -> usize {
        self.range.start
    }

    pub fn seek(&mut self, new_range: Range<usize>) {
        self.range = new_range.clone();
        self.excerpts.seek(&new_range.start, Bias::Right, &());
        if let Some(excerpt) = self.excerpts.item() {
            let excerpt_start = self.excerpts.start();
            if let Some(excerpt_chunks) = self
                .excerpt_chunks
                .as_mut()
                .filter(|chunks| excerpt.id == chunks.excerpt_id)
            {
                excerpt.seek_chunks(
                    excerpt_chunks,
                    self.range.start - excerpt_start..self.range.end - excerpt_start,
                );
            } else {
                self.excerpt_chunks = Some(excerpt.chunks_in_range(
                    self.range.start - excerpt_start..self.range.end - excerpt_start,
                    self.language_aware,
                ));
            }
        } else {
            self.excerpt_chunks = None;
        }
    }
}

impl<'a> Iterator for MultiBufferChunks<'a> {
    type Item = Chunk<'a>;

    fn next(&mut self) -> Option<Self::Item> {
        if self.range.is_empty() {
            None
        } else if let Some(chunk) = self.excerpt_chunks.as_mut()?.next() {
            self.range.start += chunk.text.len();
            Some(chunk)
        } else {
            self.excerpts.next(&());
            let excerpt = self.excerpts.item()?;
            self.excerpt_chunks = Some(excerpt.chunks_in_range(
                0..self.range.end - self.excerpts.start(),
                self.language_aware,
            ));
            self.next()
        }
    }
}

impl<'a> MultiBufferBytes<'a> {
    fn consume(&mut self, len: usize) {
        self.range.start += len;
        self.chunk = &self.chunk[len..];

        if !self.range.is_empty() && self.chunk.is_empty() {
            if let Some(chunk) = self.excerpt_bytes.as_mut().and_then(|bytes| bytes.next()) {
                self.chunk = chunk;
            } else {
                self.excerpts.next(&());
                if let Some(excerpt) = self.excerpts.item() {
                    let mut excerpt_bytes =
                        excerpt.bytes_in_range(0..self.range.end - self.excerpts.start());
                    self.chunk = excerpt_bytes.next().unwrap();
                    self.excerpt_bytes = Some(excerpt_bytes);
                }
            }
        }
    }
}

impl<'a> Iterator for MultiBufferBytes<'a> {
    type Item = &'a [u8];

    fn next(&mut self) -> Option<Self::Item> {
        let chunk = self.chunk;
        if chunk.is_empty() {
            None
        } else {
            self.consume(chunk.len());
            Some(chunk)
        }
    }
}

impl<'a> io::Read for MultiBufferBytes<'a> {
    fn read(&mut self, buf: &mut [u8]) -> io::Result<usize> {
        let len = cmp::min(buf.len(), self.chunk.len());
        buf[..len].copy_from_slice(&self.chunk[..len]);
        if len > 0 {
            self.consume(len);
        }
        Ok(len)
    }
}

impl<'a> ReversedMultiBufferBytes<'a> {
    fn consume(&mut self, len: usize) {
        self.range.end -= len;
        self.chunk = &self.chunk[..self.chunk.len() - len];

        if !self.range.is_empty() && self.chunk.is_empty() {
            if let Some(chunk) = self.excerpt_bytes.as_mut().and_then(|bytes| bytes.next()) {
                self.chunk = chunk;
            } else {
                self.excerpts.prev(&());
                if let Some(excerpt) = self.excerpts.item() {
                    let mut excerpt_bytes = excerpt.reversed_bytes_in_range(
                        self.range.start.saturating_sub(*self.excerpts.start())..usize::MAX,
                    );
                    self.chunk = excerpt_bytes.next().unwrap();
                    self.excerpt_bytes = Some(excerpt_bytes);
                }
            }
        }
    }
}

impl<'a> io::Read for ReversedMultiBufferBytes<'a> {
    fn read(&mut self, buf: &mut [u8]) -> io::Result<usize> {
        let len = cmp::min(buf.len(), self.chunk.len());
        buf[..len].copy_from_slice(&self.chunk[..len]);
        buf[..len].reverse();
        if len > 0 {
            self.consume(len);
        }
        Ok(len)
    }
}
impl<'a> Iterator for ExcerptBytes<'a> {
    type Item = &'a [u8];

    fn next(&mut self) -> Option<Self::Item> {
        if self.reversed && self.padding_height > 0 {
            let result = &NEWLINES[..self.padding_height];
            self.padding_height = 0;
            return Some(result);
        }

        if let Some(chunk) = self.content_bytes.next() {
            if !chunk.is_empty() {
                return Some(chunk);
            }
        }

        if self.padding_height > 0 {
            let result = &NEWLINES[..self.padding_height];
            self.padding_height = 0;
            return Some(result);
        }

        None
    }
}

impl<'a> Iterator for ExcerptChunks<'a> {
    type Item = Chunk<'a>;

    fn next(&mut self) -> Option<Self::Item> {
        if let Some(chunk) = self.content_chunks.next() {
            return Some(chunk);
        }

        if self.footer_height > 0 {
            let text = unsafe { str::from_utf8_unchecked(&NEWLINES[..self.footer_height]) };
            self.footer_height = 0;
            return Some(Chunk {
                text,
                ..Default::default()
            });
        }

        None
    }
}

impl ToOffset for Point {
    fn to_offset<'a>(&self, snapshot: &MultiBufferSnapshot) -> usize {
        snapshot.point_to_offset(*self)
    }
}

impl ToOffset for usize {
    fn to_offset<'a>(&self, snapshot: &MultiBufferSnapshot) -> usize {
        assert!(*self <= snapshot.len(), "offset is out of range");
        *self
    }
}

impl ToOffset for OffsetUtf16 {
    fn to_offset<'a>(&self, snapshot: &MultiBufferSnapshot) -> usize {
        snapshot.offset_utf16_to_offset(*self)
    }
}

impl ToOffset for PointUtf16 {
    fn to_offset<'a>(&self, snapshot: &MultiBufferSnapshot) -> usize {
        snapshot.point_utf16_to_offset(*self)
    }
}

impl ToOffsetUtf16 for OffsetUtf16 {
    fn to_offset_utf16(&self, _snapshot: &MultiBufferSnapshot) -> OffsetUtf16 {
        *self
    }
}

impl ToOffsetUtf16 for usize {
    fn to_offset_utf16(&self, snapshot: &MultiBufferSnapshot) -> OffsetUtf16 {
        snapshot.offset_to_offset_utf16(*self)
    }
}

impl ToPoint for usize {
    fn to_point<'a>(&self, snapshot: &MultiBufferSnapshot) -> Point {
        snapshot.offset_to_point(*self)
    }
}

impl ToPoint for Point {
    fn to_point<'a>(&self, _: &MultiBufferSnapshot) -> Point {
        *self
    }
}

impl ToPointUtf16 for usize {
    fn to_point_utf16<'a>(&self, snapshot: &MultiBufferSnapshot) -> PointUtf16 {
        snapshot.offset_to_point_utf16(*self)
    }
}

impl ToPointUtf16 for Point {
    fn to_point_utf16<'a>(&self, snapshot: &MultiBufferSnapshot) -> PointUtf16 {
        snapshot.point_to_point_utf16(*self)
    }
}

impl ToPointUtf16 for PointUtf16 {
    fn to_point_utf16<'a>(&self, _: &MultiBufferSnapshot) -> PointUtf16 {
        *self
    }
}

pub fn build_excerpt_ranges<T>(
    buffer: &BufferSnapshot,
    ranges: &[Range<T>],
    context_line_count: u32,
) -> (Vec<ExcerptRange<Point>>, Vec<usize>)
where
    T: text::ToPoint,
{
    let max_point = buffer.max_point();
    let mut range_counts = Vec::new();
    let mut excerpt_ranges = Vec::new();
    let mut range_iter = ranges
        .iter()
        .map(|range| range.start.to_point(buffer)..range.end.to_point(buffer))
        .peekable();
    while let Some(range) = range_iter.next() {
        let excerpt_start = Point::new(range.start.row.saturating_sub(context_line_count), 0);
        let row = (range.end.row + context_line_count).min(max_point.row);
        let mut excerpt_end = Point::new(row, buffer.line_len(row));

        let mut ranges_in_excerpt = 1;

        while let Some(next_range) = range_iter.peek() {
            if next_range.start.row <= excerpt_end.row + context_line_count {
                let row = (next_range.end.row + context_line_count).min(max_point.row);
                excerpt_end = Point::new(row, buffer.line_len(row));

                ranges_in_excerpt += 1;
                range_iter.next();
            } else {
                break;
            }
        }

        excerpt_ranges.push(ExcerptRange {
            context: excerpt_start..excerpt_end,
            primary: Some(range),
        });
        range_counts.push(ranges_in_excerpt);
    }

    (excerpt_ranges, range_counts)
}

#[cfg(test)]
mod tests {
    use super::*;
    use gpui::{AppContext, Context, TestAppContext};
    use language::{Buffer, Rope};
    use parking_lot::RwLock;
    use rand::prelude::*;
    use settings::SettingsStore;
    use std::env;
    use util::test::sample_text;

    #[ctor::ctor]
    fn init_logger() {
        if std::env::var("RUST_LOG").is_ok() {
            env_logger::init();
        }
    }

    #[gpui::test]
    fn test_singleton(cx: &mut AppContext) {
        let buffer = cx.new_model(|cx| Buffer::local(sample_text(6, 6, 'a'), cx));
        let multibuffer = cx.new_model(|cx| MultiBuffer::singleton(buffer.clone(), cx));

        let snapshot = multibuffer.read(cx).snapshot(cx);
        assert_eq!(snapshot.text(), buffer.read(cx).text());

        assert_eq!(
            snapshot.buffer_rows(MultiBufferRow(0)).collect::<Vec<_>>(),
            (0..buffer.read(cx).row_count())
                .map(Some)
                .collect::<Vec<_>>()
        );

        buffer.update(cx, |buffer, cx| buffer.edit([(1..3, "XXX\n")], None, cx));
        let snapshot = multibuffer.read(cx).snapshot(cx);

        assert_eq!(snapshot.text(), buffer.read(cx).text());
        assert_eq!(
            snapshot.buffer_rows(MultiBufferRow(0)).collect::<Vec<_>>(),
            (0..buffer.read(cx).row_count())
                .map(Some)
                .collect::<Vec<_>>()
        );
    }

    #[gpui::test]
    fn test_remote(cx: &mut AppContext) {
        let host_buffer = cx.new_model(|cx| Buffer::local("a", cx));
        let guest_buffer = cx.new_model(|cx| {
            let state = host_buffer.read(cx).to_proto(cx);
            let ops = cx
                .background_executor()
                .block(host_buffer.read(cx).serialize_ops(None, cx));
            let mut buffer = Buffer::from_proto(1, Capability::ReadWrite, state, None).unwrap();
            buffer.apply_ops(
                ops.into_iter()
                    .map(|op| language::proto::deserialize_operation(op).unwrap()),
                cx,
            );
            buffer
        });
        let multibuffer = cx.new_model(|cx| MultiBuffer::singleton(guest_buffer.clone(), cx));
        let snapshot = multibuffer.read(cx).snapshot(cx);
        assert_eq!(snapshot.text(), "a");

        guest_buffer.update(cx, |buffer, cx| buffer.edit([(1..1, "b")], None, cx));
        let snapshot = multibuffer.read(cx).snapshot(cx);
        assert_eq!(snapshot.text(), "ab");

        guest_buffer.update(cx, |buffer, cx| buffer.edit([(2..2, "c")], None, cx));
        let snapshot = multibuffer.read(cx).snapshot(cx);
        assert_eq!(snapshot.text(), "abc");
    }

    #[gpui::test]
    fn test_excerpt_boundaries_and_clipping(cx: &mut AppContext) {
        let buffer_1 = cx.new_model(|cx| Buffer::local(sample_text(6, 6, 'a'), cx));
        let buffer_2 = cx.new_model(|cx| Buffer::local(sample_text(6, 6, 'g'), cx));
        let multibuffer = cx.new_model(|_| MultiBuffer::new(Capability::ReadWrite));

        let events = Arc::new(RwLock::new(Vec::<Event>::new()));
        multibuffer.update(cx, |_, cx| {
            let events = events.clone();
            cx.subscribe(&multibuffer, move |_, _, event, _| {
                if let Event::Edited { .. } = event {
                    events.write().push(event.clone())
                }
            })
            .detach();
        });

        let subscription = multibuffer.update(cx, |multibuffer, cx| {
            let subscription = multibuffer.subscribe();
            multibuffer.push_excerpts(
                buffer_1.clone(),
                [ExcerptRange {
                    context: Point::new(1, 2)..Point::new(2, 5),
                    primary: None,
                }],
                cx,
            );
            assert_eq!(
                subscription.consume().into_inner(),
                [Edit {
                    old: 0..0,
                    new: 0..10
                }]
            );

            multibuffer.push_excerpts(
                buffer_1.clone(),
                [ExcerptRange {
                    context: Point::new(3, 3)..Point::new(4, 4),
                    primary: None,
                }],
                cx,
            );
            multibuffer.push_excerpts(
                buffer_2.clone(),
                [ExcerptRange {
                    context: Point::new(3, 1)..Point::new(3, 3),
                    primary: None,
                }],
                cx,
            );
            assert_eq!(
                subscription.consume().into_inner(),
                [Edit {
                    old: 10..10,
                    new: 10..22
                }]
            );

            subscription
        });

        // Adding excerpts emits an edited event.
        assert_eq!(
            events.read().as_slice(),
            &[
                Event::Edited {
                    singleton_buffer_edited: false,
                    edited_buffer: None,
                },
                Event::Edited {
                    singleton_buffer_edited: false,
                    edited_buffer: None,
                },
                Event::Edited {
                    singleton_buffer_edited: false,
                    edited_buffer: None,
                }
            ]
        );

        let snapshot = multibuffer.read(cx).snapshot(cx);
        assert_eq!(
            snapshot.text(),
            concat!(
                "bbbb\n",  // Preserve newlines
                "ccccc\n", //
                "ddd\n",   //
                "eeee\n",  //
                "jj"       //
            )
        );
        assert_eq!(
            snapshot.buffer_rows(MultiBufferRow(0)).collect::<Vec<_>>(),
            [Some(1), Some(2), Some(3), Some(4), Some(3)]
        );
        assert_eq!(
            snapshot.buffer_rows(MultiBufferRow(2)).collect::<Vec<_>>(),
            [Some(3), Some(4), Some(3)]
        );
        assert_eq!(
            snapshot.buffer_rows(MultiBufferRow(4)).collect::<Vec<_>>(),
            [Some(3)]
        );
        assert_eq!(
            snapshot.buffer_rows(MultiBufferRow(5)).collect::<Vec<_>>(),
            []
        );

        assert_eq!(
            boundaries_in_range(Point::new(0, 0)..Point::new(4, 2), &snapshot),
            &[
                (MultiBufferRow(0), "bbbb\nccccc".to_string(), true),
                (MultiBufferRow(2), "ddd\neeee".to_string(), false),
                (MultiBufferRow(4), "jj".to_string(), true),
            ]
        );
        assert_eq!(
            boundaries_in_range(Point::new(0, 0)..Point::new(2, 0), &snapshot),
            &[(MultiBufferRow(0), "bbbb\nccccc".to_string(), true)]
        );
        assert_eq!(
            boundaries_in_range(Point::new(1, 0)..Point::new(1, 5), &snapshot),
            &[]
        );
        assert_eq!(
            boundaries_in_range(Point::new(1, 0)..Point::new(2, 0), &snapshot),
            &[]
        );
        assert_eq!(
            boundaries_in_range(Point::new(1, 0)..Point::new(4, 0), &snapshot),
            &[(MultiBufferRow(2), "ddd\neeee".to_string(), false)]
        );
        assert_eq!(
            boundaries_in_range(Point::new(1, 0)..Point::new(4, 0), &snapshot),
            &[(MultiBufferRow(2), "ddd\neeee".to_string(), false)]
        );
        assert_eq!(
            boundaries_in_range(Point::new(2, 0)..Point::new(3, 0), &snapshot),
            &[(MultiBufferRow(2), "ddd\neeee".to_string(), false)]
        );
        assert_eq!(
            boundaries_in_range(Point::new(4, 0)..Point::new(4, 2), &snapshot),
            &[(MultiBufferRow(4), "jj".to_string(), true)]
        );
        assert_eq!(
            boundaries_in_range(Point::new(4, 2)..Point::new(4, 2), &snapshot),
            &[]
        );

        buffer_1.update(cx, |buffer, cx| {
            let text = "\n";
            buffer.edit(
                [
                    (Point::new(0, 0)..Point::new(0, 0), text),
                    (Point::new(2, 1)..Point::new(2, 3), text),
                ],
                None,
                cx,
            );
        });

        let snapshot = multibuffer.read(cx).snapshot(cx);
        assert_eq!(
            snapshot.text(),
            concat!(
                "bbbb\n", // Preserve newlines
                "c\n",    //
                "cc\n",   //
                "ddd\n",  //
                "eeee\n", //
                "jj"      //
            )
        );

        assert_eq!(
            subscription.consume().into_inner(),
            [Edit {
                old: 6..8,
                new: 6..7
            }]
        );

        let snapshot = multibuffer.read(cx).snapshot(cx);
        assert_eq!(
            snapshot.clip_point(Point::new(0, 5), Bias::Left),
            Point::new(0, 4)
        );
        assert_eq!(
            snapshot.clip_point(Point::new(0, 5), Bias::Right),
            Point::new(0, 4)
        );
        assert_eq!(
            snapshot.clip_point(Point::new(5, 1), Bias::Right),
            Point::new(5, 1)
        );
        assert_eq!(
            snapshot.clip_point(Point::new(5, 2), Bias::Right),
            Point::new(5, 2)
        );
        assert_eq!(
            snapshot.clip_point(Point::new(5, 3), Bias::Right),
            Point::new(5, 2)
        );

        let snapshot = multibuffer.update(cx, |multibuffer, cx| {
            let (buffer_2_excerpt_id, _) =
                multibuffer.excerpts_for_buffer(&buffer_2, cx)[0].clone();
            multibuffer.remove_excerpts([buffer_2_excerpt_id], cx);
            multibuffer.snapshot(cx)
        });

        assert_eq!(
            snapshot.text(),
            concat!(
                "bbbb\n", // Preserve newlines
                "c\n",    //
                "cc\n",   //
                "ddd\n",  //
                "eeee",   //
            )
        );

        fn boundaries_in_range(
            range: Range<Point>,
            snapshot: &MultiBufferSnapshot,
        ) -> Vec<(MultiBufferRow, String, bool)> {
            snapshot
                .excerpt_boundaries_in_range(range)
                .filter_map(|boundary| {
                    let starts_new_buffer = boundary.starts_new_buffer();
                    boundary.next.map(|next| {
                        (
                            boundary.row,
                            next.buffer
                                .text_for_range(next.range.context)
                                .collect::<String>(),
                            starts_new_buffer,
                        )
                    })
                })
                .collect::<Vec<_>>()
        }
    }

    #[gpui::test]
    fn test_excerpt_events(cx: &mut AppContext) {
        let buffer_1 = cx.new_model(|cx| Buffer::local(sample_text(10, 3, 'a'), cx));
        let buffer_2 = cx.new_model(|cx| Buffer::local(sample_text(10, 3, 'm'), cx));

        let leader_multibuffer = cx.new_model(|_| MultiBuffer::new(Capability::ReadWrite));
        let follower_multibuffer = cx.new_model(|_| MultiBuffer::new(Capability::ReadWrite));
        let follower_edit_event_count = Arc::new(RwLock::new(0));

        follower_multibuffer.update(cx, |_, cx| {
            let follower_edit_event_count = follower_edit_event_count.clone();
            cx.subscribe(
                &leader_multibuffer,
                move |follower, _, event, cx| match event.clone() {
                    Event::ExcerptsAdded {
                        buffer,
                        predecessor,
                        excerpts,
                    } => follower.insert_excerpts_with_ids_after(predecessor, buffer, excerpts, cx),
                    Event::ExcerptsRemoved { ids } => follower.remove_excerpts(ids, cx),
                    Event::Edited { .. } => {
                        *follower_edit_event_count.write() += 1;
                    }
                    _ => {}
                },
            )
            .detach();
        });

        leader_multibuffer.update(cx, |leader, cx| {
            leader.push_excerpts(
                buffer_1.clone(),
                [
                    ExcerptRange {
                        context: 0..8,
                        primary: None,
                    },
                    ExcerptRange {
                        context: 12..16,
                        primary: None,
                    },
                ],
                cx,
            );
            leader.insert_excerpts_after(
                leader.excerpt_ids()[0],
                buffer_2.clone(),
                [
                    ExcerptRange {
                        context: 0..5,
                        primary: None,
                    },
                    ExcerptRange {
                        context: 10..15,
                        primary: None,
                    },
                ],
                cx,
            )
        });
        assert_eq!(
            leader_multibuffer.read(cx).snapshot(cx).text(),
            follower_multibuffer.read(cx).snapshot(cx).text(),
        );
        assert_eq!(*follower_edit_event_count.read(), 2);

        leader_multibuffer.update(cx, |leader, cx| {
            let excerpt_ids = leader.excerpt_ids();
            leader.remove_excerpts([excerpt_ids[1], excerpt_ids[3]], cx);
        });
        assert_eq!(
            leader_multibuffer.read(cx).snapshot(cx).text(),
            follower_multibuffer.read(cx).snapshot(cx).text(),
        );
        assert_eq!(*follower_edit_event_count.read(), 3);

        // Removing an empty set of excerpts is a noop.
        leader_multibuffer.update(cx, |leader, cx| {
            leader.remove_excerpts([], cx);
        });
        assert_eq!(
            leader_multibuffer.read(cx).snapshot(cx).text(),
            follower_multibuffer.read(cx).snapshot(cx).text(),
        );
        assert_eq!(*follower_edit_event_count.read(), 3);

        // Adding an empty set of excerpts is a noop.
        leader_multibuffer.update(cx, |leader, cx| {
            leader.push_excerpts::<usize>(buffer_2.clone(), [], cx);
        });
        assert_eq!(
            leader_multibuffer.read(cx).snapshot(cx).text(),
            follower_multibuffer.read(cx).snapshot(cx).text(),
        );
        assert_eq!(*follower_edit_event_count.read(), 3);

        leader_multibuffer.update(cx, |leader, cx| {
            leader.clear(cx);
        });
        assert_eq!(
            leader_multibuffer.read(cx).snapshot(cx).text(),
            follower_multibuffer.read(cx).snapshot(cx).text(),
        );
        assert_eq!(*follower_edit_event_count.read(), 4);
    }

    #[gpui::test]
    fn test_expand_excerpts(cx: &mut AppContext) {
        let buffer = cx.new_model(|cx| Buffer::local(sample_text(20, 3, 'a'), cx));
        let multibuffer = cx.new_model(|_| MultiBuffer::new(Capability::ReadWrite));

        multibuffer.update(cx, |multibuffer, cx| {
            multibuffer.push_excerpts_with_context_lines(
                buffer.clone(),
                vec![
                    // Note that in this test, this first excerpt
                    // does not contain a new line
                    Point::new(3, 2)..Point::new(3, 3),
                    Point::new(7, 1)..Point::new(7, 3),
                    Point::new(15, 0)..Point::new(15, 0),
                ],
                1,
                cx,
            )
        });

        let snapshot = multibuffer.read(cx).snapshot(cx);

        assert_eq!(
            snapshot.text(),
            concat!(
                "ccc\n", //
                "ddd\n", //
                "eee",   //
                "\n",    // End of excerpt
                "ggg\n", //
                "hhh\n", //
                "iii",   //
                "\n",    // End of excerpt
                "ooo\n", //
                "ppp\n", //
                "qqq",   // End of excerpt
            )
        );
        drop(snapshot);

        multibuffer.update(cx, |multibuffer, cx| {
            multibuffer.expand_excerpts(
                multibuffer.excerpt_ids(),
                1,
                ExpandExcerptDirection::UpAndDown,
                cx,
            )
        });

        let snapshot = multibuffer.read(cx).snapshot(cx);

        // Expanding context lines causes the line containing 'fff' to appear in two different excerpts.
        // We don't attempt to merge them, because removing the excerpt could create inconsistency with other layers
        // that are tracking excerpt ids.
        assert_eq!(
            snapshot.text(),
            concat!(
                "bbb\n", //
                "ccc\n", //
                "ddd\n", //
                "eee\n", //
                "fff\n", // End of excerpt
                "fff\n", //
                "ggg\n", //
                "hhh\n", //
                "iii\n", //
                "jjj\n", // End of excerpt
                "nnn\n", //
                "ooo\n", //
                "ppp\n", //
                "qqq\n", //
                "rrr",   // End of excerpt
            )
        );
    }

    #[gpui::test]
    fn test_push_excerpts_with_context_lines(cx: &mut AppContext) {
        let buffer = cx.new_model(|cx| Buffer::local(sample_text(20, 3, 'a'), cx));
        let multibuffer = cx.new_model(|_| MultiBuffer::new(Capability::ReadWrite));
        let anchor_ranges = multibuffer.update(cx, |multibuffer, cx| {
            multibuffer.push_excerpts_with_context_lines(
                buffer.clone(),
                vec![
                    // Note that in this test, this first excerpt
                    // does contain a new line
                    Point::new(3, 2)..Point::new(4, 2),
                    Point::new(7, 1)..Point::new(7, 3),
                    Point::new(15, 0)..Point::new(15, 0),
                ],
                2,
                cx,
            )
        });

        let snapshot = multibuffer.read(cx).snapshot(cx);
        assert_eq!(
            snapshot.text(),
            concat!(
                "bbb\n", // Preserve newlines
                "ccc\n", //
                "ddd\n", //
                "eee\n", //
                "fff\n", //
                "ggg\n", //
                "hhh\n", //
                "iii\n", //
                "jjj\n", //
                "nnn\n", //
                "ooo\n", //
                "ppp\n", //
                "qqq\n", //
                "rrr",   //
            )
        );

        assert_eq!(
            anchor_ranges
                .iter()
                .map(|range| range.to_point(&snapshot))
                .collect::<Vec<_>>(),
            vec![
                Point::new(2, 2)..Point::new(3, 2),
                Point::new(6, 1)..Point::new(6, 3),
                Point::new(11, 0)..Point::new(11, 0)
            ]
        );
    }

    #[gpui::test(iterations = 100)]
    async fn test_push_multiple_excerpts_with_context_lines(cx: &mut TestAppContext) {
        let buffer_1 = cx.new_model(|cx| Buffer::local(sample_text(20, 3, 'a'), cx));
        let buffer_2 = cx.new_model(|cx| Buffer::local(sample_text(15, 4, 'a'), cx));
        let snapshot_1 = buffer_1.update(cx, |buffer, _| buffer.snapshot());
        let snapshot_2 = buffer_2.update(cx, |buffer, _| buffer.snapshot());
        let ranges_1 = vec![
            snapshot_1.anchor_before(Point::new(3, 2))..snapshot_1.anchor_before(Point::new(4, 2)),
            snapshot_1.anchor_before(Point::new(7, 1))..snapshot_1.anchor_before(Point::new(7, 3)),
            snapshot_1.anchor_before(Point::new(15, 0))
                ..snapshot_1.anchor_before(Point::new(15, 0)),
        ];
        let ranges_2 = vec![
            snapshot_2.anchor_before(Point::new(2, 1))..snapshot_2.anchor_before(Point::new(3, 1)),
            snapshot_2.anchor_before(Point::new(10, 0))
                ..snapshot_2.anchor_before(Point::new(10, 2)),
        ];

        let multibuffer = cx.new_model(|_| MultiBuffer::new(Capability::ReadWrite));
        let anchor_ranges = multibuffer
            .update(cx, |multibuffer, cx| {
                multibuffer.push_multiple_excerpts_with_context_lines(
                    vec![(buffer_1.clone(), ranges_1), (buffer_2.clone(), ranges_2)],
                    2,
                    cx,
                )
            })
            .await;

        let snapshot = multibuffer.update(cx, |multibuffer, cx| multibuffer.snapshot(cx));
        assert_eq!(
            snapshot.text(),
            concat!(
                "bbb\n", // buffer_1
                "ccc\n", //
                "ddd\n", // <-- excerpt 1
                "eee\n", // <-- excerpt 1
                "fff\n", //
                "ggg\n", //
                "hhh\n", // <-- excerpt 2
                "iii\n", //
                "jjj\n", //
                //
                "nnn\n", //
                "ooo\n", //
                "ppp\n", // <-- excerpt 3
                "qqq\n", //
                "rrr\n", //
                //
                "aaaa\n", // buffer 2
                "bbbb\n", //
                "cccc\n", // <-- excerpt 4
                "dddd\n", // <-- excerpt 4
                "eeee\n", //
                "ffff\n", //
                //
                "iiii\n", //
                "jjjj\n", //
                "kkkk\n", // <-- excerpt 5
                "llll\n", //
                "mmmm",   //
            )
        );

        assert_eq!(
            anchor_ranges
                .iter()
                .map(|range| range.to_point(&snapshot))
                .collect::<Vec<_>>(),
            vec![
                Point::new(2, 2)..Point::new(3, 2),
                Point::new(6, 1)..Point::new(6, 3),
                Point::new(11, 0)..Point::new(11, 0),
                Point::new(16, 1)..Point::new(17, 1),
                Point::new(22, 0)..Point::new(22, 2)
            ]
        );
    }

    #[gpui::test]
    fn test_empty_multibuffer(cx: &mut AppContext) {
        let multibuffer = cx.new_model(|_| MultiBuffer::new(Capability::ReadWrite));

        let snapshot = multibuffer.read(cx).snapshot(cx);
        assert_eq!(snapshot.text(), "");
        assert_eq!(
            snapshot.buffer_rows(MultiBufferRow(0)).collect::<Vec<_>>(),
            &[Some(0)]
        );
        assert_eq!(
            snapshot.buffer_rows(MultiBufferRow(1)).collect::<Vec<_>>(),
            &[]
        );
    }

    #[gpui::test]
    fn test_singleton_multibuffer_anchors(cx: &mut AppContext) {
        let buffer = cx.new_model(|cx| Buffer::local("abcd", cx));
        let multibuffer = cx.new_model(|cx| MultiBuffer::singleton(buffer.clone(), cx));
        let old_snapshot = multibuffer.read(cx).snapshot(cx);
        buffer.update(cx, |buffer, cx| {
            buffer.edit([(0..0, "X")], None, cx);
            buffer.edit([(5..5, "Y")], None, cx);
        });
        let new_snapshot = multibuffer.read(cx).snapshot(cx);

        assert_eq!(old_snapshot.text(), "abcd");
        assert_eq!(new_snapshot.text(), "XabcdY");

        assert_eq!(old_snapshot.anchor_before(0).to_offset(&new_snapshot), 0);
        assert_eq!(old_snapshot.anchor_after(0).to_offset(&new_snapshot), 1);
        assert_eq!(old_snapshot.anchor_before(4).to_offset(&new_snapshot), 5);
        assert_eq!(old_snapshot.anchor_after(4).to_offset(&new_snapshot), 6);
    }

    #[gpui::test]
    fn test_multibuffer_anchors(cx: &mut AppContext) {
        let buffer_1 = cx.new_model(|cx| Buffer::local("abcd", cx));
        let buffer_2 = cx.new_model(|cx| Buffer::local("efghi", cx));
        let multibuffer = cx.new_model(|cx| {
            let mut multibuffer = MultiBuffer::new(Capability::ReadWrite);
            multibuffer.push_excerpts(
                buffer_1.clone(),
                [ExcerptRange {
                    context: 0..4,
                    primary: None,
                }],
                cx,
            );
            multibuffer.push_excerpts(
                buffer_2.clone(),
                [ExcerptRange {
                    context: 0..5,
                    primary: None,
                }],
                cx,
            );
            multibuffer
        });
        let old_snapshot = multibuffer.read(cx).snapshot(cx);

        assert_eq!(old_snapshot.anchor_before(0).to_offset(&old_snapshot), 0);
        assert_eq!(old_snapshot.anchor_after(0).to_offset(&old_snapshot), 0);
        assert_eq!(Anchor::min().to_offset(&old_snapshot), 0);
        assert_eq!(Anchor::min().to_offset(&old_snapshot), 0);
        assert_eq!(Anchor::max().to_offset(&old_snapshot), 10);
        assert_eq!(Anchor::max().to_offset(&old_snapshot), 10);

        buffer_1.update(cx, |buffer, cx| {
            buffer.edit([(0..0, "W")], None, cx);
            buffer.edit([(5..5, "X")], None, cx);
        });
        buffer_2.update(cx, |buffer, cx| {
            buffer.edit([(0..0, "Y")], None, cx);
            buffer.edit([(6..6, "Z")], None, cx);
        });
        let new_snapshot = multibuffer.read(cx).snapshot(cx);

        assert_eq!(old_snapshot.text(), "abcd\nefghi");
        assert_eq!(new_snapshot.text(), "WabcdX\nYefghiZ");

        assert_eq!(old_snapshot.anchor_before(0).to_offset(&new_snapshot), 0);
        assert_eq!(old_snapshot.anchor_after(0).to_offset(&new_snapshot), 1);
        assert_eq!(old_snapshot.anchor_before(1).to_offset(&new_snapshot), 2);
        assert_eq!(old_snapshot.anchor_after(1).to_offset(&new_snapshot), 2);
        assert_eq!(old_snapshot.anchor_before(2).to_offset(&new_snapshot), 3);
        assert_eq!(old_snapshot.anchor_after(2).to_offset(&new_snapshot), 3);
        assert_eq!(old_snapshot.anchor_before(5).to_offset(&new_snapshot), 7);
        assert_eq!(old_snapshot.anchor_after(5).to_offset(&new_snapshot), 8);
        assert_eq!(old_snapshot.anchor_before(10).to_offset(&new_snapshot), 13);
        assert_eq!(old_snapshot.anchor_after(10).to_offset(&new_snapshot), 14);
    }

    #[gpui::test]
    fn test_resolving_anchors_after_replacing_their_excerpts(cx: &mut AppContext) {
        let buffer_1 = cx.new_model(|cx| Buffer::local("abcd", cx));
        let buffer_2 = cx.new_model(|cx| Buffer::local("ABCDEFGHIJKLMNOP", cx));
        let multibuffer = cx.new_model(|_| MultiBuffer::new(Capability::ReadWrite));

        // Create an insertion id in buffer 1 that doesn't exist in buffer 2.
        // Add an excerpt from buffer 1 that spans this new insertion.
        buffer_1.update(cx, |buffer, cx| buffer.edit([(4..4, "123")], None, cx));
        let excerpt_id_1 = multibuffer.update(cx, |multibuffer, cx| {
            multibuffer
                .push_excerpts(
                    buffer_1.clone(),
                    [ExcerptRange {
                        context: 0..7,
                        primary: None,
                    }],
                    cx,
                )
                .pop()
                .unwrap()
        });

        let snapshot_1 = multibuffer.read(cx).snapshot(cx);
        assert_eq!(snapshot_1.text(), "abcd123");

        // Replace the buffer 1 excerpt with new excerpts from buffer 2.
        let (excerpt_id_2, excerpt_id_3) = multibuffer.update(cx, |multibuffer, cx| {
            multibuffer.remove_excerpts([excerpt_id_1], cx);
            let mut ids = multibuffer
                .push_excerpts(
                    buffer_2.clone(),
                    [
                        ExcerptRange {
                            context: 0..4,
                            primary: None,
                        },
                        ExcerptRange {
                            context: 6..10,
                            primary: None,
                        },
                        ExcerptRange {
                            context: 12..16,
                            primary: None,
                        },
                    ],
                    cx,
                )
                .into_iter();
            (ids.next().unwrap(), ids.next().unwrap())
        });
        let snapshot_2 = multibuffer.read(cx).snapshot(cx);
        assert_eq!(snapshot_2.text(), "ABCD\nGHIJ\nMNOP");

        // The old excerpt id doesn't get reused.
        assert_ne!(excerpt_id_2, excerpt_id_1);

        // Resolve some anchors from the previous snapshot in the new snapshot.
        // The current excerpts are from a different buffer, so we don't attempt to
        // resolve the old text anchor in the new buffer.
        assert_eq!(
            snapshot_2.summary_for_anchor::<usize>(&snapshot_1.anchor_before(2)),
            0
        );
        assert_eq!(
            snapshot_2.summaries_for_anchors::<usize, _>(&[
                snapshot_1.anchor_before(2),
                snapshot_1.anchor_after(3)
            ]),
            vec![0, 0]
        );

        // Refresh anchors from the old snapshot. The return value indicates that both
        // anchors lost their original excerpt.
        let refresh =
            snapshot_2.refresh_anchors(&[snapshot_1.anchor_before(2), snapshot_1.anchor_after(3)]);
        assert_eq!(
            refresh,
            &[
                (0, snapshot_2.anchor_before(0), false),
                (1, snapshot_2.anchor_after(0), false),
            ]
        );

        // Replace the middle excerpt with a smaller excerpt in buffer 2,
        // that intersects the old excerpt.
        let excerpt_id_5 = multibuffer.update(cx, |multibuffer, cx| {
            multibuffer.remove_excerpts([excerpt_id_3], cx);
            multibuffer
                .insert_excerpts_after(
                    excerpt_id_2,
                    buffer_2.clone(),
                    [ExcerptRange {
                        context: 5..8,
                        primary: None,
                    }],
                    cx,
                )
                .pop()
                .unwrap()
        });

        let snapshot_3 = multibuffer.read(cx).snapshot(cx);
        assert_eq!(snapshot_3.text(), "ABCD\nFGH\nMNOP");
        assert_ne!(excerpt_id_5, excerpt_id_3);

        // Resolve some anchors from the previous snapshot in the new snapshot.
        // The third anchor can't be resolved, since its excerpt has been removed,
        // so it resolves to the same position as its predecessor.
        let anchors = [
            snapshot_2.anchor_before(0),
            snapshot_2.anchor_after(2),
            snapshot_2.anchor_after(6),
            snapshot_2.anchor_after(14),
        ];
        assert_eq!(
            snapshot_3.summaries_for_anchors::<usize, _>(&anchors),
            &[0, 2, 9, 13]
        );

        let new_anchors = snapshot_3.refresh_anchors(&anchors);
        assert_eq!(
            new_anchors.iter().map(|a| (a.0, a.2)).collect::<Vec<_>>(),
            &[(0, true), (1, true), (2, true), (3, true)]
        );
        assert_eq!(
            snapshot_3.summaries_for_anchors::<usize, _>(new_anchors.iter().map(|a| &a.1)),
            &[0, 2, 7, 13]
        );
    }

    #[gpui::test(iterations = 100)]
    fn test_random_multibuffer(cx: &mut AppContext, mut rng: StdRng) {
        let operations = env::var("OPERATIONS")
            .map(|i| i.parse().expect("invalid `OPERATIONS` variable"))
            .unwrap_or(10);

        let mut buffers: Vec<Model<Buffer>> = Vec::new();
        let multibuffer = cx.new_model(|_| MultiBuffer::new(Capability::ReadWrite));
        let mut excerpt_ids = Vec::<ExcerptId>::new();
        let mut expected_excerpts = Vec::<(Model<Buffer>, Range<text::Anchor>)>::new();
        let mut anchors = Vec::new();
        let mut old_versions = Vec::new();

        for _ in 0..operations {
            match rng.gen_range(0..100) {
                0..=14 if !buffers.is_empty() => {
                    let buffer = buffers.choose(&mut rng).unwrap();
                    buffer.update(cx, |buf, cx| buf.randomly_edit(&mut rng, 5, cx));
                }
                15..=19 if !expected_excerpts.is_empty() => {
                    multibuffer.update(cx, |multibuffer, cx| {
                        let ids = multibuffer.excerpt_ids();
                        let mut excerpts = HashSet::default();
                        for _ in 0..rng.gen_range(0..ids.len()) {
                            excerpts.extend(ids.choose(&mut rng).copied());
                        }

                        let line_count = rng.gen_range(0..5);

                        let excerpt_ixs = excerpts
                            .iter()
                            .map(|id| excerpt_ids.iter().position(|i| i == id).unwrap())
                            .collect::<Vec<_>>();
                        log::info!("Expanding excerpts {excerpt_ixs:?} by {line_count} lines");
                        multibuffer.expand_excerpts(
                            excerpts.iter().cloned(),
                            line_count,
                            ExpandExcerptDirection::UpAndDown,
                            cx,
                        );

                        if line_count > 0 {
                            for id in excerpts {
                                let excerpt_ix = excerpt_ids.iter().position(|&i| i == id).unwrap();
                                let (buffer, range) = &mut expected_excerpts[excerpt_ix];
                                let snapshot = buffer.read(cx).snapshot();
                                let mut point_range = range.to_point(&snapshot);
                                point_range.start =
                                    Point::new(point_range.start.row.saturating_sub(line_count), 0);
                                point_range.end = snapshot.clip_point(
                                    Point::new(point_range.end.row + line_count, 0),
                                    Bias::Left,
                                );
                                point_range.end.column = snapshot.line_len(point_range.end.row);
                                *range = snapshot.anchor_before(point_range.start)
                                    ..snapshot.anchor_after(point_range.end);
                            }
                        }
                    });
                }
                20..=29 if !expected_excerpts.is_empty() => {
                    let mut ids_to_remove = vec![];
                    for _ in 0..rng.gen_range(1..=3) {
                        if expected_excerpts.is_empty() {
                            break;
                        }

                        let ix = rng.gen_range(0..expected_excerpts.len());
                        ids_to_remove.push(excerpt_ids.remove(ix));
                        let (buffer, range) = expected_excerpts.remove(ix);
                        let buffer = buffer.read(cx);
                        log::info!(
                            "Removing excerpt {}: {:?}",
                            ix,
                            buffer
                                .text_for_range(range.to_offset(buffer))
                                .collect::<String>(),
                        );
                    }
                    let snapshot = multibuffer.read(cx).read(cx);
                    ids_to_remove.sort_unstable_by(|a, b| a.cmp(b, &snapshot));
                    drop(snapshot);
                    multibuffer.update(cx, |multibuffer, cx| {
                        multibuffer.remove_excerpts(ids_to_remove, cx)
                    });
                }
                30..=39 if !expected_excerpts.is_empty() => {
                    let multibuffer = multibuffer.read(cx).read(cx);
                    let offset =
                        multibuffer.clip_offset(rng.gen_range(0..=multibuffer.len()), Bias::Left);
                    let bias = if rng.gen() { Bias::Left } else { Bias::Right };
                    log::info!("Creating anchor at {} with bias {:?}", offset, bias);
                    anchors.push(multibuffer.anchor_at(offset, bias));
                    anchors.sort_by(|a, b| a.cmp(b, &multibuffer));
                }
                40..=44 if !anchors.is_empty() => {
                    let multibuffer = multibuffer.read(cx).read(cx);
                    let prev_len = anchors.len();
                    anchors = multibuffer
                        .refresh_anchors(&anchors)
                        .into_iter()
                        .map(|a| a.1)
                        .collect();

                    // Ensure the newly-refreshed anchors point to a valid excerpt and don't
                    // overshoot its boundaries.
                    assert_eq!(anchors.len(), prev_len);
                    for anchor in &anchors {
                        if anchor.excerpt_id == ExcerptId::min()
                            || anchor.excerpt_id == ExcerptId::max()
                        {
                            continue;
                        }

                        let excerpt = multibuffer.excerpt(anchor.excerpt_id).unwrap();
                        assert_eq!(excerpt.id, anchor.excerpt_id);
                        assert!(excerpt.contains(anchor));
                    }
                }
                _ => {
                    let buffer_handle = if buffers.is_empty() || rng.gen_bool(0.4) {
                        let base_text = util::RandomCharIter::new(&mut rng)
                            .take(25)
                            .collect::<String>();

                        buffers.push(cx.new_model(|cx| Buffer::local(base_text, cx)));
                        buffers.last().unwrap()
                    } else {
                        buffers.choose(&mut rng).unwrap()
                    };

                    let buffer = buffer_handle.read(cx);
                    let end_ix = buffer.clip_offset(rng.gen_range(0..=buffer.len()), Bias::Right);
                    let start_ix = buffer.clip_offset(rng.gen_range(0..=end_ix), Bias::Left);
                    let anchor_range = buffer.anchor_before(start_ix)..buffer.anchor_after(end_ix);
                    let prev_excerpt_ix = rng.gen_range(0..=expected_excerpts.len());
                    let prev_excerpt_id = excerpt_ids
                        .get(prev_excerpt_ix)
                        .cloned()
                        .unwrap_or_else(ExcerptId::max);
                    let excerpt_ix = (prev_excerpt_ix + 1).min(expected_excerpts.len());

                    log::info!(
                        "Inserting excerpt at {} of {} for buffer {}: {:?}[{:?}] = {:?}",
                        excerpt_ix,
                        expected_excerpts.len(),
                        buffer_handle.read(cx).remote_id(),
                        buffer.text(),
                        start_ix..end_ix,
                        &buffer.text()[start_ix..end_ix]
                    );

                    let excerpt_id = multibuffer.update(cx, |multibuffer, cx| {
                        multibuffer
                            .insert_excerpts_after(
                                prev_excerpt_id,
                                buffer_handle.clone(),
                                [ExcerptRange {
                                    context: start_ix..end_ix,
                                    primary: None,
                                }],
                                cx,
                            )
                            .pop()
                            .unwrap()
                    });

                    excerpt_ids.insert(excerpt_ix, excerpt_id);
                    expected_excerpts.insert(excerpt_ix, (buffer_handle.clone(), anchor_range));
                }
            }

            if rng.gen_bool(0.3) {
                multibuffer.update(cx, |multibuffer, cx| {
                    old_versions.push((multibuffer.snapshot(cx), multibuffer.subscribe()));
                })
            }

            let snapshot = multibuffer.read(cx).snapshot(cx);

            let mut excerpt_starts = Vec::new();
            let mut expected_text = String::new();
            let mut expected_buffer_rows = Vec::new();
            for (buffer, range) in &expected_excerpts {
                let buffer = buffer.read(cx);
                let buffer_range = range.to_offset(buffer);

                excerpt_starts.push(TextSummary::from(expected_text.as_str()));
                expected_text.extend(buffer.text_for_range(buffer_range.clone()));
                expected_text.push('\n');

                let buffer_row_range = buffer.offset_to_point(buffer_range.start).row
                    ..=buffer.offset_to_point(buffer_range.end).row;
                for row in buffer_row_range {
                    expected_buffer_rows.push(Some(row));
                }
            }
            // Remove final trailing newline.
            if !expected_excerpts.is_empty() {
                expected_text.pop();
            }

            // Always report one buffer row
            if expected_buffer_rows.is_empty() {
                expected_buffer_rows.push(Some(0));
            }

            assert_eq!(snapshot.text(), expected_text);
            log::info!("MultiBuffer text: {:?}", expected_text);

            assert_eq!(
                snapshot.buffer_rows(MultiBufferRow(0)).collect::<Vec<_>>(),
                expected_buffer_rows,
            );

            for _ in 0..5 {
                let start_row = rng.gen_range(0..=expected_buffer_rows.len());
                assert_eq!(
                    snapshot
                        .buffer_rows(MultiBufferRow(start_row as u32))
                        .collect::<Vec<_>>(),
                    &expected_buffer_rows[start_row..],
                    "buffer_rows({})",
                    start_row
                );
            }

            assert_eq!(
                snapshot.widest_line_number(),
                expected_buffer_rows.into_iter().flatten().max().unwrap() + 1
            );

            let mut excerpt_starts = excerpt_starts.into_iter();
            for (buffer, range) in &expected_excerpts {
                let buffer = buffer.read(cx);
                let buffer_id = buffer.remote_id();
                let buffer_range = range.to_offset(buffer);
                let buffer_start_point = buffer.offset_to_point(buffer_range.start);
                let buffer_start_point_utf16 =
                    buffer.text_summary_for_range::<PointUtf16, _>(0..buffer_range.start);

                let excerpt_start = excerpt_starts.next().unwrap();
                let mut offset = excerpt_start.len;
                let mut buffer_offset = buffer_range.start;
                let mut point = excerpt_start.lines;
                let mut buffer_point = buffer_start_point;
                let mut point_utf16 = excerpt_start.lines_utf16();
                let mut buffer_point_utf16 = buffer_start_point_utf16;
                for ch in buffer
                    .snapshot()
                    .chunks(buffer_range.clone(), false)
                    .flat_map(|c| c.text.chars())
                {
                    for _ in 0..ch.len_utf8() {
                        let left_offset = snapshot.clip_offset(offset, Bias::Left);
                        let right_offset = snapshot.clip_offset(offset, Bias::Right);
                        let buffer_left_offset = buffer.clip_offset(buffer_offset, Bias::Left);
                        let buffer_right_offset = buffer.clip_offset(buffer_offset, Bias::Right);
                        assert_eq!(
                            left_offset,
                            excerpt_start.len + (buffer_left_offset - buffer_range.start),
                            "clip_offset({:?}, Left). buffer: {:?}, buffer offset: {:?}",
                            offset,
                            buffer_id,
                            buffer_offset,
                        );
                        assert_eq!(
                            right_offset,
                            excerpt_start.len + (buffer_right_offset - buffer_range.start),
                            "clip_offset({:?}, Right). buffer: {:?}, buffer offset: {:?}",
                            offset,
                            buffer_id,
                            buffer_offset,
                        );

                        let left_point = snapshot.clip_point(point, Bias::Left);
                        let right_point = snapshot.clip_point(point, Bias::Right);
                        let buffer_left_point = buffer.clip_point(buffer_point, Bias::Left);
                        let buffer_right_point = buffer.clip_point(buffer_point, Bias::Right);
                        assert_eq!(
                            left_point,
                            excerpt_start.lines + (buffer_left_point - buffer_start_point),
                            "clip_point({:?}, Left). buffer: {:?}, buffer point: {:?}",
                            point,
                            buffer_id,
                            buffer_point,
                        );
                        assert_eq!(
                            right_point,
                            excerpt_start.lines + (buffer_right_point - buffer_start_point),
                            "clip_point({:?}, Right). buffer: {:?}, buffer point: {:?}",
                            point,
                            buffer_id,
                            buffer_point,
                        );

                        assert_eq!(
                            snapshot.point_to_offset(left_point),
                            left_offset,
                            "point_to_offset({:?})",
                            left_point,
                        );
                        assert_eq!(
                            snapshot.offset_to_point(left_offset),
                            left_point,
                            "offset_to_point({:?})",
                            left_offset,
                        );

                        offset += 1;
                        buffer_offset += 1;
                        if ch == '\n' {
                            point += Point::new(1, 0);
                            buffer_point += Point::new(1, 0);
                        } else {
                            point += Point::new(0, 1);
                            buffer_point += Point::new(0, 1);
                        }
                    }

                    for _ in 0..ch.len_utf16() {
                        let left_point_utf16 =
                            snapshot.clip_point_utf16(Unclipped(point_utf16), Bias::Left);
                        let right_point_utf16 =
                            snapshot.clip_point_utf16(Unclipped(point_utf16), Bias::Right);
                        let buffer_left_point_utf16 =
                            buffer.clip_point_utf16(Unclipped(buffer_point_utf16), Bias::Left);
                        let buffer_right_point_utf16 =
                            buffer.clip_point_utf16(Unclipped(buffer_point_utf16), Bias::Right);
                        assert_eq!(
                            left_point_utf16,
                            excerpt_start.lines_utf16()
                                + (buffer_left_point_utf16 - buffer_start_point_utf16),
                            "clip_point_utf16({:?}, Left). buffer: {:?}, buffer point_utf16: {:?}",
                            point_utf16,
                            buffer_id,
                            buffer_point_utf16,
                        );
                        assert_eq!(
                            right_point_utf16,
                            excerpt_start.lines_utf16()
                                + (buffer_right_point_utf16 - buffer_start_point_utf16),
                            "clip_point_utf16({:?}, Right). buffer: {:?}, buffer point_utf16: {:?}",
                            point_utf16,
                            buffer_id,
                            buffer_point_utf16,
                        );

                        if ch == '\n' {
                            point_utf16 += PointUtf16::new(1, 0);
                            buffer_point_utf16 += PointUtf16::new(1, 0);
                        } else {
                            point_utf16 += PointUtf16::new(0, 1);
                            buffer_point_utf16 += PointUtf16::new(0, 1);
                        }
                    }
                }
            }

            for (row, line) in expected_text.split('\n').enumerate() {
                assert_eq!(
                    snapshot.line_len(MultiBufferRow(row as u32)),
                    line.len() as u32,
                    "line_len({}).",
                    row
                );
            }

            let text_rope = Rope::from(expected_text.as_str());
            for _ in 0..10 {
                let end_ix = text_rope.clip_offset(rng.gen_range(0..=text_rope.len()), Bias::Right);
                let start_ix = text_rope.clip_offset(rng.gen_range(0..=end_ix), Bias::Left);

                let text_for_range = snapshot
                    .text_for_range(start_ix..end_ix)
                    .collect::<String>();
                assert_eq!(
                    text_for_range,
                    &expected_text[start_ix..end_ix],
                    "incorrect text for range {:?}",
                    start_ix..end_ix
                );

                let excerpted_buffer_ranges = multibuffer
                    .read(cx)
                    .range_to_buffer_ranges(start_ix..end_ix, cx);
                let excerpted_buffers_text = excerpted_buffer_ranges
                    .iter()
                    .map(|(buffer, buffer_range, _)| {
                        buffer
                            .read(cx)
                            .text_for_range(buffer_range.clone())
                            .collect::<String>()
                    })
                    .collect::<Vec<_>>()
                    .join("\n");
                assert_eq!(excerpted_buffers_text, text_for_range);
                if !expected_excerpts.is_empty() {
                    assert!(!excerpted_buffer_ranges.is_empty());
                }

                let expected_summary = TextSummary::from(&expected_text[start_ix..end_ix]);
                assert_eq!(
                    snapshot.text_summary_for_range::<TextSummary, _>(start_ix..end_ix),
                    expected_summary,
                    "incorrect summary for range {:?}",
                    start_ix..end_ix
                );
            }

            // Anchor resolution
            let summaries = snapshot.summaries_for_anchors::<usize, _>(&anchors);
            assert_eq!(anchors.len(), summaries.len());
            for (anchor, resolved_offset) in anchors.iter().zip(summaries) {
                assert!(resolved_offset <= snapshot.len());
                assert_eq!(
                    snapshot.summary_for_anchor::<usize>(anchor),
                    resolved_offset
                );
            }

            for _ in 0..10 {
                let end_ix = text_rope.clip_offset(rng.gen_range(0..=text_rope.len()), Bias::Right);
                assert_eq!(
                    snapshot.reversed_chars_at(end_ix).collect::<String>(),
                    expected_text[..end_ix].chars().rev().collect::<String>(),
                );
            }

            for _ in 0..10 {
                let end_ix = rng.gen_range(0..=text_rope.len());
                let start_ix = rng.gen_range(0..=end_ix);
                assert_eq!(
                    snapshot
                        .bytes_in_range(start_ix..end_ix)
                        .flatten()
                        .copied()
                        .collect::<Vec<_>>(),
                    expected_text.as_bytes()[start_ix..end_ix].to_vec(),
                    "bytes_in_range({:?})",
                    start_ix..end_ix,
                );
            }
        }

        let snapshot = multibuffer.read(cx).snapshot(cx);
        for (old_snapshot, subscription) in old_versions {
            let edits = subscription.consume().into_inner();

            log::info!(
                "applying subscription edits to old text: {:?}: {:?}",
                old_snapshot.text(),
                edits,
            );

            let mut text = old_snapshot.text();
            for edit in edits {
                let new_text: String = snapshot.text_for_range(edit.new.clone()).collect();
                text.replace_range(edit.new.start..edit.new.start + edit.old.len(), &new_text);
            }
            assert_eq!(text.to_string(), snapshot.text());
        }
    }

    #[gpui::test]
    fn test_history(cx: &mut AppContext) {
        let test_settings = SettingsStore::test(cx);
        cx.set_global(test_settings);
        let group_interval: Duration = Duration::from_millis(1);
        let buffer_1 = cx.new_model(|cx| {
            let mut buf = Buffer::local("1234", cx);
            buf.set_group_interval(group_interval);
            buf
        });
        let buffer_2 = cx.new_model(|cx| {
            let mut buf = Buffer::local("5678", cx);
            buf.set_group_interval(group_interval);
            buf
        });
        let multibuffer = cx.new_model(|_| MultiBuffer::new(Capability::ReadWrite));
        multibuffer.update(cx, |this, _| {
            this.history.group_interval = group_interval;
        });
        multibuffer.update(cx, |multibuffer, cx| {
            multibuffer.push_excerpts(
                buffer_1.clone(),
                [ExcerptRange {
                    context: 0..buffer_1.read(cx).len(),
                    primary: None,
                }],
                cx,
            );
            multibuffer.push_excerpts(
                buffer_2.clone(),
                [ExcerptRange {
                    context: 0..buffer_2.read(cx).len(),
                    primary: None,
                }],
                cx,
            );
        });

        let mut now = Instant::now();

        multibuffer.update(cx, |multibuffer, cx| {
            let transaction_1 = multibuffer.start_transaction_at(now, cx).unwrap();
            multibuffer.edit(
                [
                    (Point::new(0, 0)..Point::new(0, 0), "A"),
                    (Point::new(1, 0)..Point::new(1, 0), "A"),
                ],
                None,
                cx,
            );
            multibuffer.edit(
                [
                    (Point::new(0, 1)..Point::new(0, 1), "B"),
                    (Point::new(1, 1)..Point::new(1, 1), "B"),
                ],
                None,
                cx,
            );
            multibuffer.end_transaction_at(now, cx);
            assert_eq!(multibuffer.read(cx).text(), "AB1234\nAB5678");

            // Verify edited ranges for transaction 1
            assert_eq!(
                multibuffer.edited_ranges_for_transaction(transaction_1, cx),
                &[
                    Point::new(0, 0)..Point::new(0, 2),
                    Point::new(1, 0)..Point::new(1, 2)
                ]
            );

            // Edit buffer 1 through the multibuffer
            now += 2 * group_interval;
            multibuffer.start_transaction_at(now, cx);
            multibuffer.edit([(2..2, "C")], None, cx);
            multibuffer.end_transaction_at(now, cx);
            assert_eq!(multibuffer.read(cx).text(), "ABC1234\nAB5678");

            // Edit buffer 1 independently
            buffer_1.update(cx, |buffer_1, cx| {
                buffer_1.start_transaction_at(now);
                buffer_1.edit([(3..3, "D")], None, cx);
                buffer_1.end_transaction_at(now, cx);

                now += 2 * group_interval;
                buffer_1.start_transaction_at(now);
                buffer_1.edit([(4..4, "E")], None, cx);
                buffer_1.end_transaction_at(now, cx);
            });
            assert_eq!(multibuffer.read(cx).text(), "ABCDE1234\nAB5678");

            // An undo in the multibuffer undoes the multibuffer transaction
            // and also any individual buffer edits that have occurred since
            // that transaction.
            multibuffer.undo(cx);
            assert_eq!(multibuffer.read(cx).text(), "AB1234\nAB5678");

            multibuffer.undo(cx);
            assert_eq!(multibuffer.read(cx).text(), "1234\n5678");

            multibuffer.redo(cx);
            assert_eq!(multibuffer.read(cx).text(), "AB1234\nAB5678");

            multibuffer.redo(cx);
            assert_eq!(multibuffer.read(cx).text(), "ABCDE1234\nAB5678");

            // Undo buffer 2 independently.
            buffer_2.update(cx, |buffer_2, cx| buffer_2.undo(cx));
            assert_eq!(multibuffer.read(cx).text(), "ABCDE1234\n5678");

            // An undo in the multibuffer undoes the components of the
            // the last multibuffer transaction that are not already undone.
            multibuffer.undo(cx);
            assert_eq!(multibuffer.read(cx).text(), "AB1234\n5678");

            multibuffer.undo(cx);
            assert_eq!(multibuffer.read(cx).text(), "1234\n5678");

            multibuffer.redo(cx);
            assert_eq!(multibuffer.read(cx).text(), "AB1234\nAB5678");

            buffer_1.update(cx, |buffer_1, cx| buffer_1.redo(cx));
            assert_eq!(multibuffer.read(cx).text(), "ABCD1234\nAB5678");

            // Redo stack gets cleared after an edit.
            now += 2 * group_interval;
            multibuffer.start_transaction_at(now, cx);
            multibuffer.edit([(0..0, "X")], None, cx);
            multibuffer.end_transaction_at(now, cx);
            assert_eq!(multibuffer.read(cx).text(), "XABCD1234\nAB5678");
            multibuffer.redo(cx);
            assert_eq!(multibuffer.read(cx).text(), "XABCD1234\nAB5678");
            multibuffer.undo(cx);
            assert_eq!(multibuffer.read(cx).text(), "ABCD1234\nAB5678");
            multibuffer.undo(cx);
            assert_eq!(multibuffer.read(cx).text(), "1234\n5678");

            // Transactions can be grouped manually.
            multibuffer.redo(cx);
            multibuffer.redo(cx);
            assert_eq!(multibuffer.read(cx).text(), "XABCD1234\nAB5678");
            multibuffer.group_until_transaction(transaction_1, cx);
            multibuffer.undo(cx);
            assert_eq!(multibuffer.read(cx).text(), "1234\n5678");
            multibuffer.redo(cx);
            assert_eq!(multibuffer.read(cx).text(), "XABCD1234\nAB5678");
        });
    }

    #[gpui::test]
    fn test_excerpts_in_ranges_no_ranges(cx: &mut AppContext) {
        let buffer_1 = cx.new_model(|cx| Buffer::local(sample_text(6, 6, 'a'), cx));
        let buffer_2 = cx.new_model(|cx| Buffer::local(sample_text(6, 6, 'g'), cx));
        let multibuffer = cx.new_model(|_| MultiBuffer::new(Capability::ReadWrite));
        multibuffer.update(cx, |multibuffer, cx| {
            multibuffer.push_excerpts(
                buffer_1.clone(),
                [ExcerptRange {
                    context: 0..buffer_1.read(cx).len(),
                    primary: None,
                }],
                cx,
            );
            multibuffer.push_excerpts(
                buffer_2.clone(),
                [ExcerptRange {
                    context: 0..buffer_2.read(cx).len(),
                    primary: None,
                }],
                cx,
            );
        });

        let snapshot = multibuffer.update(cx, |multibuffer, cx| multibuffer.snapshot(cx));

        let mut excerpts = snapshot.excerpts_in_ranges(iter::from_fn(|| None));

        assert!(excerpts.next().is_none());
    }

    fn validate_excerpts(
        actual: &[(ExcerptId, BufferId, Range<Anchor>)],
        expected: &Vec<(ExcerptId, BufferId, Range<Anchor>)>,
    ) {
        assert_eq!(actual.len(), expected.len());

        actual
            .iter()
            .zip(expected)
            .map(|(actual, expected)| {
                assert_eq!(actual.0, expected.0);
                assert_eq!(actual.1, expected.1);
                assert_eq!(actual.2.start, expected.2.start);
                assert_eq!(actual.2.end, expected.2.end);
            })
            .collect_vec();
    }

    fn map_range_from_excerpt(
        snapshot: &MultiBufferSnapshot,
        excerpt_id: ExcerptId,
        excerpt_buffer: &BufferSnapshot,
        range: Range<usize>,
    ) -> Range<Anchor> {
        snapshot
            .anchor_in_excerpt(excerpt_id, excerpt_buffer.anchor_before(range.start))
            .unwrap()
            ..snapshot
                .anchor_in_excerpt(excerpt_id, excerpt_buffer.anchor_after(range.end))
                .unwrap()
    }

    fn make_expected_excerpt_info(
        snapshot: &MultiBufferSnapshot,
        cx: &mut AppContext,
        excerpt_id: ExcerptId,
        buffer: &Model<Buffer>,
        range: Range<usize>,
    ) -> (ExcerptId, BufferId, Range<Anchor>) {
        (
            excerpt_id,
            buffer.read(cx).remote_id(),
            map_range_from_excerpt(snapshot, excerpt_id, &buffer.read(cx).snapshot(), range),
        )
    }

    #[gpui::test]
    fn test_excerpts_in_ranges_range_inside_the_excerpt(cx: &mut AppContext) {
        let buffer_1 = cx.new_model(|cx| Buffer::local(sample_text(6, 6, 'a'), cx));
        let buffer_2 = cx.new_model(|cx| Buffer::local(sample_text(6, 6, 'g'), cx));
        let buffer_len = buffer_1.read(cx).len();
        let multibuffer = cx.new_model(|_| MultiBuffer::new(Capability::ReadWrite));
        let mut expected_excerpt_id = ExcerptId(0);

        multibuffer.update(cx, |multibuffer, cx| {
            expected_excerpt_id = multibuffer.push_excerpts(
                buffer_1.clone(),
                [ExcerptRange {
                    context: 0..buffer_1.read(cx).len(),
                    primary: None,
                }],
                cx,
            )[0];
            multibuffer.push_excerpts(
                buffer_2.clone(),
                [ExcerptRange {
                    context: 0..buffer_2.read(cx).len(),
                    primary: None,
                }],
                cx,
            );
        });

        let snapshot = multibuffer.update(cx, |multibuffer, cx| multibuffer.snapshot(cx));

        let range = snapshot
            .anchor_in_excerpt(expected_excerpt_id, buffer_1.read(cx).anchor_before(1))
            .unwrap()
            ..snapshot
                .anchor_in_excerpt(
                    expected_excerpt_id,
                    buffer_1.read(cx).anchor_after(buffer_len / 2),
                )
                .unwrap();

        let expected_excerpts = vec![make_expected_excerpt_info(
            &snapshot,
            cx,
            expected_excerpt_id,
            &buffer_1,
            1..(buffer_len / 2),
        )];

        let excerpts = snapshot
            .excerpts_in_ranges(vec![range.clone()].into_iter())
            .map(|(excerpt_id, buffer, actual_range)| {
                (
                    excerpt_id,
                    buffer.remote_id(),
                    map_range_from_excerpt(&snapshot, excerpt_id, buffer, actual_range),
                )
            })
            .collect_vec();

        validate_excerpts(&excerpts, &expected_excerpts);
    }

    #[gpui::test]
    fn test_excerpts_in_ranges_range_crosses_excerpts_boundary(cx: &mut AppContext) {
        let buffer_1 = cx.new_model(|cx| Buffer::local(sample_text(6, 6, 'a'), cx));
        let buffer_2 = cx.new_model(|cx| Buffer::local(sample_text(6, 6, 'g'), cx));
        let buffer_len = buffer_1.read(cx).len();
        let multibuffer = cx.new_model(|_| MultiBuffer::new(Capability::ReadWrite));
        let mut excerpt_1_id = ExcerptId(0);
        let mut excerpt_2_id = ExcerptId(0);

        multibuffer.update(cx, |multibuffer, cx| {
            excerpt_1_id = multibuffer.push_excerpts(
                buffer_1.clone(),
                [ExcerptRange {
                    context: 0..buffer_1.read(cx).len(),
                    primary: None,
                }],
                cx,
            )[0];
            excerpt_2_id = multibuffer.push_excerpts(
                buffer_2.clone(),
                [ExcerptRange {
                    context: 0..buffer_2.read(cx).len(),
                    primary: None,
                }],
                cx,
            )[0];
        });

        let snapshot = multibuffer.read(cx).snapshot(cx);

        let expected_range = snapshot
            .anchor_in_excerpt(
                excerpt_1_id,
                buffer_1.read(cx).anchor_before(buffer_len / 2),
            )
            .unwrap()
            ..snapshot
                .anchor_in_excerpt(excerpt_2_id, buffer_2.read(cx).anchor_after(buffer_len / 2))
                .unwrap();

        let expected_excerpts = vec![
            make_expected_excerpt_info(
                &snapshot,
                cx,
                excerpt_1_id,
                &buffer_1,
                (buffer_len / 2)..buffer_len,
            ),
            make_expected_excerpt_info(&snapshot, cx, excerpt_2_id, &buffer_2, 0..buffer_len / 2),
        ];

        let excerpts = snapshot
            .excerpts_in_ranges(vec![expected_range.clone()].into_iter())
            .map(|(excerpt_id, buffer, actual_range)| {
                (
                    excerpt_id,
                    buffer.remote_id(),
                    map_range_from_excerpt(&snapshot, excerpt_id, buffer, actual_range),
                )
            })
            .collect_vec();

        validate_excerpts(&excerpts, &expected_excerpts);
    }

    #[gpui::test]
    fn test_excerpts_in_ranges_range_encloses_excerpt(cx: &mut AppContext) {
        let buffer_1 = cx.new_model(|cx| Buffer::local(sample_text(6, 6, 'a'), cx));
        let buffer_2 = cx.new_model(|cx| Buffer::local(sample_text(6, 6, 'g'), cx));
        let buffer_3 = cx.new_model(|cx| Buffer::local(sample_text(6, 6, 'r'), cx));
        let buffer_len = buffer_1.read(cx).len();
        let multibuffer = cx.new_model(|_| MultiBuffer::new(Capability::ReadWrite));
        let mut excerpt_1_id = ExcerptId(0);
        let mut excerpt_2_id = ExcerptId(0);
        let mut excerpt_3_id = ExcerptId(0);

        multibuffer.update(cx, |multibuffer, cx| {
            excerpt_1_id = multibuffer.push_excerpts(
                buffer_1.clone(),
                [ExcerptRange {
                    context: 0..buffer_1.read(cx).len(),
                    primary: None,
                }],
                cx,
            )[0];
            excerpt_2_id = multibuffer.push_excerpts(
                buffer_2.clone(),
                [ExcerptRange {
                    context: 0..buffer_2.read(cx).len(),
                    primary: None,
                }],
                cx,
            )[0];
            excerpt_3_id = multibuffer.push_excerpts(
                buffer_3.clone(),
                [ExcerptRange {
                    context: 0..buffer_3.read(cx).len(),
                    primary: None,
                }],
                cx,
            )[0];
        });

        let snapshot = multibuffer.read(cx).snapshot(cx);

        let expected_range = snapshot
            .anchor_in_excerpt(
                excerpt_1_id,
                buffer_1.read(cx).anchor_before(buffer_len / 2),
            )
            .unwrap()
            ..snapshot
                .anchor_in_excerpt(excerpt_3_id, buffer_3.read(cx).anchor_after(buffer_len / 2))
                .unwrap();

        let expected_excerpts = vec![
            make_expected_excerpt_info(
                &snapshot,
                cx,
                excerpt_1_id,
                &buffer_1,
                (buffer_len / 2)..buffer_len,
            ),
            make_expected_excerpt_info(&snapshot, cx, excerpt_2_id, &buffer_2, 0..buffer_len),
            make_expected_excerpt_info(&snapshot, cx, excerpt_3_id, &buffer_3, 0..buffer_len / 2),
        ];

        let excerpts = snapshot
            .excerpts_in_ranges(vec![expected_range.clone()].into_iter())
            .map(|(excerpt_id, buffer, actual_range)| {
                (
                    excerpt_id,
                    buffer.remote_id(),
                    map_range_from_excerpt(&snapshot, excerpt_id, buffer, actual_range),
                )
            })
            .collect_vec();

        validate_excerpts(&excerpts, &expected_excerpts);
    }

    #[gpui::test]
    fn test_excerpts_in_ranges_multiple_ranges(cx: &mut AppContext) {
        let buffer_1 = cx.new_model(|cx| Buffer::local(sample_text(6, 6, 'a'), cx));
        let buffer_2 = cx.new_model(|cx| Buffer::local(sample_text(6, 6, 'g'), cx));
        let buffer_len = buffer_1.read(cx).len();
        let multibuffer = cx.new_model(|_| MultiBuffer::new(Capability::ReadWrite));
        let mut excerpt_1_id = ExcerptId(0);
        let mut excerpt_2_id = ExcerptId(0);

        multibuffer.update(cx, |multibuffer, cx| {
            excerpt_1_id = multibuffer.push_excerpts(
                buffer_1.clone(),
                [ExcerptRange {
                    context: 0..buffer_1.read(cx).len(),
                    primary: None,
                }],
                cx,
            )[0];
            excerpt_2_id = multibuffer.push_excerpts(
                buffer_2.clone(),
                [ExcerptRange {
                    context: 0..buffer_2.read(cx).len(),
                    primary: None,
                }],
                cx,
            )[0];
        });

        let snapshot = multibuffer.read(cx).snapshot(cx);

        let ranges = vec![
            1..(buffer_len / 4),
            (buffer_len / 3)..(buffer_len / 2),
            (buffer_len / 4 * 3)..(buffer_len),
        ];

        let expected_excerpts = ranges
            .iter()
            .map(|range| {
                make_expected_excerpt_info(&snapshot, cx, excerpt_1_id, &buffer_1, range.clone())
            })
            .collect_vec();

        let ranges = ranges.into_iter().map(|range| {
            map_range_from_excerpt(
                &snapshot,
                excerpt_1_id,
                &buffer_1.read(cx).snapshot(),
                range,
            )
        });

        let excerpts = snapshot
            .excerpts_in_ranges(ranges)
            .map(|(excerpt_id, buffer, actual_range)| {
                (
                    excerpt_id,
                    buffer.remote_id(),
                    map_range_from_excerpt(&snapshot, excerpt_id, buffer, actual_range),
                )
            })
            .collect_vec();

        validate_excerpts(&excerpts, &expected_excerpts);
    }

    #[gpui::test]
    fn test_excerpts_in_ranges_range_ends_at_excerpt_end(cx: &mut AppContext) {
        let buffer_1 = cx.new_model(|cx| Buffer::local(sample_text(6, 6, 'a'), cx));
        let buffer_2 = cx.new_model(|cx| Buffer::local(sample_text(6, 6, 'g'), cx));
        let buffer_len = buffer_1.read(cx).len();
        let multibuffer = cx.new_model(|_| MultiBuffer::new(Capability::ReadWrite));
        let mut excerpt_1_id = ExcerptId(0);
        let mut excerpt_2_id = ExcerptId(0);

        multibuffer.update(cx, |multibuffer, cx| {
            excerpt_1_id = multibuffer.push_excerpts(
                buffer_1.clone(),
                [ExcerptRange {
                    context: 0..buffer_1.read(cx).len(),
                    primary: None,
                }],
                cx,
            )[0];
            excerpt_2_id = multibuffer.push_excerpts(
                buffer_2.clone(),
                [ExcerptRange {
                    context: 0..buffer_2.read(cx).len(),
                    primary: None,
                }],
                cx,
            )[0];
        });

        let snapshot = multibuffer.read(cx).snapshot(cx);

        let ranges = [0..buffer_len, (buffer_len / 3)..(buffer_len / 2)];

        let expected_excerpts = vec![
            make_expected_excerpt_info(&snapshot, cx, excerpt_1_id, &buffer_1, ranges[0].clone()),
            make_expected_excerpt_info(&snapshot, cx, excerpt_2_id, &buffer_2, ranges[1].clone()),
        ];

        let ranges = [
            map_range_from_excerpt(
                &snapshot,
                excerpt_1_id,
                &buffer_1.read(cx).snapshot(),
                ranges[0].clone(),
            ),
            map_range_from_excerpt(
                &snapshot,
                excerpt_2_id,
                &buffer_2.read(cx).snapshot(),
                ranges[1].clone(),
            ),
        ];

        let excerpts = snapshot
            .excerpts_in_ranges(ranges.into_iter())
            .map(|(excerpt_id, buffer, actual_range)| {
                (
                    excerpt_id,
                    buffer.remote_id(),
                    map_range_from_excerpt(&snapshot, excerpt_id, buffer, actual_range),
                )
            })
            .collect_vec();

        validate_excerpts(&excerpts, &expected_excerpts);
    }

    #[gpui::test]
    fn test_split_ranges(cx: &mut AppContext) {
        let buffer_1 = cx.new_model(|cx| Buffer::local(sample_text(6, 6, 'a'), cx));
        let buffer_2 = cx.new_model(|cx| Buffer::local(sample_text(6, 6, 'g'), cx));
        let multibuffer = cx.new_model(|_| MultiBuffer::new(Capability::ReadWrite));
        multibuffer.update(cx, |multibuffer, cx| {
            multibuffer.push_excerpts(
                buffer_1.clone(),
                [ExcerptRange {
                    context: 0..buffer_1.read(cx).len(),
                    primary: None,
                }],
                cx,
            );
            multibuffer.push_excerpts(
                buffer_2.clone(),
                [ExcerptRange {
                    context: 0..buffer_2.read(cx).len(),
                    primary: None,
                }],
                cx,
            );
        });

        let snapshot = multibuffer.read(cx).snapshot(cx);

        let buffer_1_len = buffer_1.read(cx).len();
        let buffer_2_len = buffer_2.read(cx).len();
        let buffer_1_midpoint = buffer_1_len / 2;
        let buffer_2_start = buffer_1_len + '\n'.len_utf8();
        let buffer_2_midpoint = buffer_2_start + buffer_2_len / 2;
        let total_len = buffer_2_start + buffer_2_len;

        let input_ranges = [
            0..buffer_1_midpoint,
            buffer_1_midpoint..buffer_2_midpoint,
            buffer_2_midpoint..total_len,
        ]
        .map(|range| snapshot.anchor_before(range.start)..snapshot.anchor_after(range.end));

        let actual_ranges = snapshot
            .split_ranges(input_ranges.into_iter())
            .map(|range| range.to_offset(&snapshot))
            .collect::<Vec<_>>();

        let expected_ranges = vec![
            0..buffer_1_midpoint,
            buffer_1_midpoint..buffer_1_len,
            buffer_2_start..buffer_2_midpoint,
            buffer_2_midpoint..total_len,
        ];

        assert_eq!(actual_ranges, expected_ranges);
    }

    #[gpui::test]
    fn test_split_ranges_single_range_spanning_three_excerpts(cx: &mut AppContext) {
        let buffer_1 = cx.new_model(|cx| Buffer::local(sample_text(6, 6, 'a'), cx));
        let buffer_2 = cx.new_model(|cx| Buffer::local(sample_text(6, 6, 'g'), cx));
        let buffer_3 = cx.new_model(|cx| Buffer::local(sample_text(6, 6, 'm'), cx));
        let multibuffer = cx.new_model(|_| MultiBuffer::new(Capability::ReadWrite));
        multibuffer.update(cx, |multibuffer, cx| {
            multibuffer.push_excerpts(
                buffer_1.clone(),
                [ExcerptRange {
                    context: 0..buffer_1.read(cx).len(),
                    primary: None,
                }],
                cx,
            );
            multibuffer.push_excerpts(
                buffer_2.clone(),
                [ExcerptRange {
                    context: 0..buffer_2.read(cx).len(),
                    primary: None,
                }],
                cx,
            );
            multibuffer.push_excerpts(
                buffer_3.clone(),
                [ExcerptRange {
                    context: 0..buffer_3.read(cx).len(),
                    primary: None,
                }],
                cx,
            );
        });

        let snapshot = multibuffer.read(cx).snapshot(cx);

        let buffer_1_len = buffer_1.read(cx).len();
        let buffer_2_len = buffer_2.read(cx).len();
        let buffer_3_len = buffer_3.read(cx).len();
        let buffer_2_start = buffer_1_len + '\n'.len_utf8();
        let buffer_3_start = buffer_2_start + buffer_2_len + '\n'.len_utf8();
        let buffer_1_midpoint = buffer_1_len / 2;
        let buffer_3_midpoint = buffer_3_start + buffer_3_len / 2;

        let input_range =
            snapshot.anchor_before(buffer_1_midpoint)..snapshot.anchor_after(buffer_3_midpoint);

        let actual_ranges = snapshot
            .split_ranges(std::iter::once(input_range))
            .map(|range| range.to_offset(&snapshot))
            .collect::<Vec<_>>();

        let expected_ranges = vec![
            buffer_1_midpoint..buffer_1_len,
            buffer_2_start..buffer_2_start + buffer_2_len,
            buffer_3_start..buffer_3_midpoint,
        ];

        assert_eq!(actual_ranges, expected_ranges);
    }
}<|MERGE_RESOLUTION|>--- conflicted
+++ resolved
@@ -1547,7 +1547,6 @@
         excerpts
     }
 
-<<<<<<< HEAD
     pub fn ranges_for_buffer(
         &self,
         buffer_id: BufferId,
@@ -1576,7 +1575,7 @@
             }
         }
         ranges
-=======
+    }
     pub fn excerpt_ranges_for_buffer(
         &self,
         buffer_id: BufferId,
@@ -1602,7 +1601,6 @@
                 })
             })
             .collect()
->>>>>>> 81c118d6
     }
 
     pub fn excerpt_buffer_ids(&self) -> Vec<BufferId> {
