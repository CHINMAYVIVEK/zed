--- conflicted
+++ resolved
@@ -1,10 +1,5 @@
-<<<<<<< HEAD
-use crate::{h_stack, prelude::*, v_stack, Keybinding, Label, LabelColor};
+use crate::{h_stack, prelude::*, v_stack, KeyBinding, Label, LabelColor};
 use gpui::prelude::*;
-=======
-use crate::prelude::*;
-use crate::{h_stack, v_stack, KeyBinding, Label, LabelColor};
->>>>>>> 58f9ef99
 
 #[derive(Component)]
 pub struct Palette {
