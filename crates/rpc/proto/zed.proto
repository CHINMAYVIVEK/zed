syntax = "proto3";
package zed.messages;

// Looking for a number? Search "// current max"

message PeerId {
    uint32 owner_id = 1;
    uint32 id = 2;
}

message Envelope {
    uint32 id = 1;
    optional uint32 responding_to = 2;
    optional PeerId original_sender_id = 3;

    /*
        When you are adding a new message type, instead of adding it in semantic order
        and bumping the message ID's of everything that follows, add it at the end of the
        file and bump the max number. See this
        https://github.com/zed-industries/zed/pull/7890#discussion_r1496621823

    */
    oneof payload {
        Hello hello = 4;
        Ack ack = 5;
        Error error = 6;
        Ping ping = 7;
        Test test = 8;
        EndStream end_stream = 162;

        CreateRoom create_room = 9;
        CreateRoomResponse create_room_response = 10;
        JoinRoom join_room = 11;
        JoinRoomResponse join_room_response = 12;
        RejoinRoom rejoin_room = 13;
        RejoinRoomResponse rejoin_room_response = 14;
        LeaveRoom leave_room = 15;
        Call call = 16;
        IncomingCall incoming_call = 17;
        CallCanceled call_canceled = 18;
        CancelCall cancel_call = 19;
        DeclineCall decline_call = 20;
        UpdateParticipantLocation update_participant_location = 21;
        RoomUpdated room_updated = 22;

        ShareProject share_project = 23;
        ShareProjectResponse share_project_response = 24;
        UnshareProject unshare_project = 25;
        JoinProject join_project = 26;
        JoinProjectResponse join_project_response = 27;
        LeaveProject leave_project = 28;
        AddProjectCollaborator add_project_collaborator = 29;
        UpdateProjectCollaborator update_project_collaborator = 30;
        RemoveProjectCollaborator remove_project_collaborator = 31;

        GetDefinition get_definition = 32;
        GetDefinitionResponse get_definition_response = 33;
        GetTypeDefinition get_type_definition = 34;
        GetTypeDefinitionResponse get_type_definition_response = 35;

        GetReferences get_references = 36;
        GetReferencesResponse get_references_response = 37;
        GetDocumentHighlights get_document_highlights = 38;
        GetDocumentHighlightsResponse get_document_highlights_response = 39;
        GetProjectSymbols get_project_symbols = 40;
        GetProjectSymbolsResponse get_project_symbols_response = 41;
        OpenBufferForSymbol open_buffer_for_symbol = 42;
        OpenBufferForSymbolResponse open_buffer_for_symbol_response = 43;

        UpdateProject update_project = 44;
        UpdateWorktree update_worktree = 45;

        CreateProjectEntry create_project_entry = 46;
        RenameProjectEntry rename_project_entry = 47;
        CopyProjectEntry copy_project_entry = 48;
        DeleteProjectEntry delete_project_entry = 49;
        ProjectEntryResponse project_entry_response = 50;
        ExpandProjectEntry expand_project_entry = 51;
        ExpandProjectEntryResponse expand_project_entry_response = 52;

        UpdateDiagnosticSummary update_diagnostic_summary = 53;
        StartLanguageServer start_language_server = 54;
        UpdateLanguageServer update_language_server = 55;

        OpenBufferById open_buffer_by_id = 56;
        OpenBufferByPath open_buffer_by_path = 57;
        OpenBufferResponse open_buffer_response = 58;
        CreateBufferForPeer create_buffer_for_peer = 59;
        UpdateBuffer update_buffer = 60;
        UpdateBufferFile update_buffer_file = 61;
        SaveBuffer save_buffer = 62;
        BufferSaved buffer_saved = 63;
        BufferReloaded buffer_reloaded = 64;
        ReloadBuffers reload_buffers = 65;
        ReloadBuffersResponse reload_buffers_response = 66;
        SynchronizeBuffers synchronize_buffers = 67;
        SynchronizeBuffersResponse synchronize_buffers_response = 68;
        FormatBuffers format_buffers = 69;
        FormatBuffersResponse format_buffers_response = 70;
        GetCompletions get_completions = 71;
        GetCompletionsResponse get_completions_response = 72;
        ResolveCompletionDocumentation resolve_completion_documentation = 73;
        ResolveCompletionDocumentationResponse resolve_completion_documentation_response = 74;
        ApplyCompletionAdditionalEdits apply_completion_additional_edits = 75;
        ApplyCompletionAdditionalEditsResponse apply_completion_additional_edits_response = 76;
        GetCodeActions get_code_actions = 77;
        GetCodeActionsResponse get_code_actions_response = 78;
        GetHover get_hover = 79;
        GetHoverResponse get_hover_response = 80;
        ApplyCodeAction apply_code_action = 81;
        ApplyCodeActionResponse apply_code_action_response = 82;
        PrepareRename prepare_rename = 83;
        PrepareRenameResponse prepare_rename_response = 84;
        PerformRename perform_rename = 85;
        PerformRenameResponse perform_rename_response = 86;
        SearchProject search_project = 87;
        SearchProjectResponse search_project_response = 88;

        UpdateContacts update_contacts = 89;
        UpdateInviteInfo update_invite_info = 90;
        ShowContacts show_contacts = 91;

        GetUsers get_users = 92;
        FuzzySearchUsers fuzzy_search_users = 93;
        UsersResponse users_response = 94;
        RequestContact request_contact = 95;
        RespondToContactRequest respond_to_contact_request = 96;
        RemoveContact remove_contact = 97;

        Follow follow = 98;
        FollowResponse follow_response = 99;
        UpdateFollowers update_followers = 100;
        Unfollow unfollow = 101;
        GetPrivateUserInfo get_private_user_info = 102;
        GetPrivateUserInfoResponse get_private_user_info_response = 103;
        UpdateDiffBase update_diff_base = 104;

        OnTypeFormatting on_type_formatting = 105;
        OnTypeFormattingResponse on_type_formatting_response = 106;

        UpdateWorktreeSettings update_worktree_settings = 107;

        InlayHints inlay_hints = 108;
        InlayHintsResponse inlay_hints_response = 109;
        ResolveInlayHint resolve_inlay_hint = 110;
        ResolveInlayHintResponse resolve_inlay_hint_response = 111;
        RefreshInlayHints refresh_inlay_hints = 112;

        CreateChannel create_channel = 113;
        CreateChannelResponse create_channel_response = 114;
        InviteChannelMember invite_channel_member = 115;
        RemoveChannelMember remove_channel_member = 116;
        RespondToChannelInvite respond_to_channel_invite = 117;
        UpdateChannels update_channels = 118;
        JoinChannel join_channel = 119;
        DeleteChannel delete_channel = 120;
        GetChannelMembers get_channel_members = 121;
        GetChannelMembersResponse get_channel_members_response = 122;
        SetChannelMemberRole set_channel_member_role = 123;
        RenameChannel rename_channel = 124;
        RenameChannelResponse rename_channel_response = 125;

        JoinChannelBuffer join_channel_buffer = 126;
        JoinChannelBufferResponse join_channel_buffer_response = 127;
        UpdateChannelBuffer update_channel_buffer = 128;
        LeaveChannelBuffer leave_channel_buffer = 129;
        UpdateChannelBufferCollaborators update_channel_buffer_collaborators = 130;
        RejoinChannelBuffers rejoin_channel_buffers = 131;
        RejoinChannelBuffersResponse rejoin_channel_buffers_response = 132;
        AckBufferOperation ack_buffer_operation = 133;

        JoinChannelChat join_channel_chat = 134;
        JoinChannelChatResponse join_channel_chat_response = 135;
        LeaveChannelChat leave_channel_chat = 136;
        SendChannelMessage send_channel_message = 137;
        SendChannelMessageResponse send_channel_message_response = 138;
        ChannelMessageSent channel_message_sent = 139;
        GetChannelMessages get_channel_messages = 140;
        GetChannelMessagesResponse get_channel_messages_response = 141;
        RemoveChannelMessage remove_channel_message = 142;
        AckChannelMessage ack_channel_message = 143;
        GetChannelMessagesById get_channel_messages_by_id = 144;

        MoveChannel move_channel = 147;
        SetChannelVisibility set_channel_visibility = 148;

        AddNotification add_notification = 149;
        GetNotifications get_notifications = 150;
        GetNotificationsResponse get_notifications_response = 151;
        DeleteNotification delete_notification = 152;
        MarkNotificationRead mark_notification_read = 153;
        LspExtExpandMacro lsp_ext_expand_macro = 154;
        LspExtExpandMacroResponse lsp_ext_expand_macro_response = 155;
        SetRoomParticipantRole set_room_participant_role = 156;

        UpdateUserChannels update_user_channels = 157;

        GetImplementation get_implementation = 162;
        GetImplementationResponse get_implementation_response = 163;

<<<<<<< HEAD
        CompleteWithLanguageModel complete_with_language_model = 164;
        LanguageModelResponse language_model_response = 165;
        CountTokensWithLanguageModel count_tokens_with_language_model = 166;
        CountTokensResponse count_tokens_response = 167; // current max
=======
        JoinHostedProject join_hosted_project = 164;
>>>>>>> af87fb98
    }

    reserved 158 to 161;
}

// Messages

message Hello {
    PeerId peer_id = 1;
}

message Ping {}

message Ack {}

message Error {
    string message = 1;
    ErrorCode code = 2;
    repeated string tags = 3;
}

enum ErrorCode {
    Internal = 0;
    NoSuchChannel = 1;
    Disconnected = 2;
    SignedOut = 3;
    UpgradeRequired = 4;
    Forbidden = 5;
    NeedsCla = 7;
    NotARootChannel = 8;
    BadPublicNesting = 9;
    CircularNesting = 10;
    WrongMoveTarget = 11;
    UnsharedItem = 12;
    NoSuchProject = 13;
    reserved 6;
}

message EndStream {}

message Test {
    uint64 id = 1;
}

message CreateRoom {}

message CreateRoomResponse {
    Room room = 1;
    optional LiveKitConnectionInfo live_kit_connection_info = 2;
}

message JoinRoom {
    uint64 id = 1;
}

message JoinRoomResponse {
    Room room = 1;
    optional uint64 channel_id = 2;
    optional LiveKitConnectionInfo live_kit_connection_info = 3;
}

message RejoinRoom {
    uint64 id = 1;
    repeated UpdateProject reshared_projects = 2;
    repeated RejoinProject rejoined_projects = 3;
}

message RejoinProject {
    uint64 id = 1;
    repeated RejoinWorktree worktrees = 2;
}

message RejoinWorktree {
    uint64 id = 1;
    uint64 scan_id = 2;
}

message RejoinRoomResponse {
    Room room = 1;
    repeated ResharedProject reshared_projects = 2;
    repeated RejoinedProject rejoined_projects = 3;
}

message ResharedProject {
    uint64 id = 1;
    repeated Collaborator collaborators = 2;
}

message RejoinedProject {
    uint64 id = 1;
    repeated WorktreeMetadata worktrees = 2;
    repeated Collaborator collaborators = 3;
    repeated LanguageServer language_servers = 4;
}

message LeaveRoom {}

message Room {
    uint64 id = 1;
    repeated Participant participants = 2;
    repeated PendingParticipant pending_participants = 3;
    repeated Follower followers = 4;
    string live_kit_room = 5;
}

message Participant {
    uint64 user_id = 1;
    PeerId peer_id = 2;
    repeated ParticipantProject projects = 3;
    ParticipantLocation location = 4;
    uint32 participant_index = 5;
    ChannelRole role = 6;
    reserved 7;
}

message PendingParticipant {
    uint64 user_id = 1;
    uint64 calling_user_id = 2;
    optional uint64 initial_project_id = 3;
}

message ParticipantProject {
    uint64 id = 1;
    repeated string worktree_root_names = 2;
}

message Follower {
    PeerId leader_id = 1;
    PeerId follower_id = 2;
    uint64 project_id = 3;
}

message ParticipantLocation {
    oneof variant {
        SharedProject shared_project = 1;
        UnsharedProject unshared_project = 2;
        External external = 3;
    }

    message SharedProject {
        uint64 id = 1;
    }

    message UnsharedProject {}

    message External {}
}

message Call {
    uint64 room_id = 1;
    uint64 called_user_id = 2;
    optional uint64 initial_project_id = 3;
}

message IncomingCall {
    uint64 room_id = 1;
    uint64 calling_user_id = 2;
    repeated uint64 participant_user_ids = 3;
    optional ParticipantProject initial_project = 4;
}

message CallCanceled {
    uint64 room_id = 1;
}

message CancelCall {
    uint64 room_id = 1;
    uint64 called_user_id = 2;
}

message DeclineCall {
    uint64 room_id = 1;
}

message UpdateParticipantLocation {
    uint64 room_id = 1;
    ParticipantLocation location = 2;
}

message RoomUpdated {
    Room room = 1;
}

message LiveKitConnectionInfo {
    string server_url = 1;
    string token = 2;
    bool can_publish = 3;
}

message ShareProject {
    uint64 room_id = 1;
    repeated WorktreeMetadata worktrees = 2;
}

message ShareProjectResponse {
    uint64 project_id = 1;
}

message UnshareProject {
    uint64 project_id = 1;
}

message UpdateProject {
    uint64 project_id = 1;
    repeated WorktreeMetadata worktrees = 2;
}

message JoinProject {
    uint64 project_id = 1;
}

message JoinHostedProject {
    uint64 id = 1;
}

message JoinProjectResponse {
    uint64 project_id = 5;
    uint32 replica_id = 1;
    repeated WorktreeMetadata worktrees = 2;
    repeated Collaborator collaborators = 3;
    repeated LanguageServer language_servers = 4;
    ChannelRole role = 6;
}

message LeaveProject {
    uint64 project_id = 1;
}

message UpdateWorktree {
    uint64 project_id = 1;
    uint64 worktree_id = 2;
    string root_name = 3;
    repeated Entry updated_entries = 4;
    repeated uint64 removed_entries = 5;
    repeated RepositoryEntry updated_repositories = 6;
    repeated uint64 removed_repositories = 7;
    uint64 scan_id = 8;
    bool is_last_update = 9;
    string abs_path = 10;
}

message UpdateWorktreeSettings {
    uint64 project_id = 1;
    uint64 worktree_id = 2;
    string path = 3;
    optional string content = 4;
}

message CreateProjectEntry {
    uint64 project_id = 1;
    uint64 worktree_id = 2;
    string path = 3;
    bool is_directory = 4;
}

message RenameProjectEntry {
    uint64 project_id = 1;
    uint64 entry_id = 2;
    string new_path = 3;
}

message CopyProjectEntry {
    uint64 project_id = 1;
    uint64 entry_id = 2;
    string new_path = 3;
}

message DeleteProjectEntry {
    uint64 project_id = 1;
    uint64 entry_id = 2;
}

message ExpandProjectEntry {
    uint64 project_id = 1;
    uint64 entry_id = 2;
}

message ExpandProjectEntryResponse {
    uint64 worktree_scan_id = 1;
}

message ProjectEntryResponse {
    optional Entry entry = 1;
    uint64 worktree_scan_id = 2;
}

message AddProjectCollaborator {
    uint64 project_id = 1;
    Collaborator collaborator = 2;
}

message UpdateProjectCollaborator {
    uint64 project_id = 1;
    PeerId old_peer_id = 2;
    PeerId new_peer_id = 3;
}

message RemoveProjectCollaborator {
    uint64 project_id = 1;
    PeerId peer_id = 2;
}

message UpdateChannelBufferCollaborators {
    uint64 channel_id = 1;
    repeated Collaborator collaborators = 2;
}

message GetDefinition {
     uint64 project_id = 1;
     uint64 buffer_id = 2;
     Anchor position = 3;
     repeated VectorClockEntry version = 4;
 }

message GetDefinitionResponse {
    repeated LocationLink links = 1;
}

message GetTypeDefinition {
     uint64 project_id = 1;
     uint64 buffer_id = 2;
     Anchor position = 3;
     repeated VectorClockEntry version = 4;
 }

message GetTypeDefinitionResponse {
    repeated LocationLink links = 1;
}
message GetImplementation {
     uint64 project_id = 1;
     uint64 buffer_id = 2;
     Anchor position = 3;
     repeated VectorClockEntry version = 4;
 }

message GetImplementationResponse {
    repeated LocationLink links = 1;
}

message GetReferences {
     uint64 project_id = 1;
     uint64 buffer_id = 2;
     Anchor position = 3;
     repeated VectorClockEntry version = 4;
 }

message GetReferencesResponse {
    repeated Location locations = 1;
}

message GetDocumentHighlights {
     uint64 project_id = 1;
     uint64 buffer_id = 2;
     Anchor position = 3;
     repeated VectorClockEntry version = 4;
 }

message GetDocumentHighlightsResponse {
    repeated DocumentHighlight highlights = 1;
}

message Location {
    uint64 buffer_id = 1;
    Anchor start = 2;
    Anchor end = 3;
}

message LocationLink {
    optional Location origin = 1;
    Location target = 2;
}

message DocumentHighlight {
    Kind kind = 1;
    Anchor start = 2;
    Anchor end = 3;

    enum Kind {
        Text = 0;
        Read = 1;
        Write = 2;
    }
}

message GetProjectSymbols {
    uint64 project_id = 1;
    string query = 2;
}

message GetProjectSymbolsResponse {
    repeated Symbol symbols = 4;
}

message Symbol {
    uint64 source_worktree_id = 1;
    uint64 worktree_id = 2;
    string language_server_name = 3;
    string name = 4;
    int32 kind = 5;
    string path = 6;
    // Cannot use generate anchors for unopened files,
    // so we are forced to use point coords instead
    PointUtf16 start = 7;
    PointUtf16 end = 8;
    bytes signature = 9;
}

message OpenBufferForSymbol {
    uint64 project_id = 1;
    Symbol symbol = 2;
}

message OpenBufferForSymbolResponse {
    uint64 buffer_id = 1;
}

message OpenBufferByPath {
    uint64 project_id = 1;
    uint64 worktree_id = 2;
    string path = 3;
}

message OpenBufferById {
    uint64 project_id = 1;
    uint64 id = 2;
}

message OpenBufferResponse {
    uint64 buffer_id = 1;
}

message CreateBufferForPeer {
    uint64 project_id = 1;
    PeerId peer_id = 2;
    oneof variant {
        BufferState state = 3;
        BufferChunk chunk = 4;
    }
}

message UpdateBuffer {
    uint64 project_id = 1;
    uint64 buffer_id = 2;
    repeated Operation operations = 3;
}

message UpdateChannelBuffer {
    uint64 channel_id = 1;
    repeated Operation operations = 2;
}

message UpdateBufferFile {
    uint64 project_id = 1;
    uint64 buffer_id = 2;
    File file = 3;
}

message SaveBuffer {
    uint64 project_id = 1;
    uint64 buffer_id = 2;
    repeated VectorClockEntry version = 3;
}

message BufferSaved {
    uint64 project_id = 1;
    uint64 buffer_id = 2;
    repeated VectorClockEntry version = 3;
    Timestamp mtime = 4;
    string fingerprint = 5;
}

message BufferReloaded {
    uint64 project_id = 1;
    uint64 buffer_id = 2;
    repeated VectorClockEntry version = 3;
    Timestamp mtime = 4;
    string fingerprint = 5;
    LineEnding line_ending = 6;
}

message ReloadBuffers {
    uint64 project_id = 1;
    repeated uint64 buffer_ids = 2;
}

message ReloadBuffersResponse {
    ProjectTransaction transaction = 1;
}

message SynchronizeBuffers {
    uint64 project_id = 1;
    repeated BufferVersion buffers = 2;
}

message SynchronizeBuffersResponse {
    repeated BufferVersion buffers = 1;
}

message BufferVersion {
    uint64 id = 1;
    repeated VectorClockEntry version = 2;
}

message ChannelBufferVersion {
    uint64 channel_id = 1;
    repeated VectorClockEntry version = 2;
    uint64 epoch = 3;
}

enum FormatTrigger {
    Save = 0;
    Manual = 1;
}

message FormatBuffers {
    uint64 project_id = 1;
    FormatTrigger trigger = 2;
    repeated uint64 buffer_ids = 3;
}

message FormatBuffersResponse {
    ProjectTransaction transaction = 1;
}

message GetCompletions {
    uint64 project_id = 1;
    uint64 buffer_id = 2;
    Anchor position = 3;
    repeated VectorClockEntry version = 4;
}

message GetCompletionsResponse {
    repeated Completion completions = 1;
    repeated VectorClockEntry version = 2;
}

message ApplyCompletionAdditionalEdits {
    uint64 project_id = 1;
    uint64 buffer_id = 2;
    Completion completion = 3;
}

message ApplyCompletionAdditionalEditsResponse {
    Transaction transaction = 1;
}

message Completion {
    Anchor old_start = 1;
    Anchor old_end = 2;
    string new_text = 3;
    uint64 server_id = 4;
    bytes lsp_completion = 5;
}

message GetCodeActions {
    uint64 project_id = 1;
    uint64 buffer_id = 2;
    Anchor start = 3;
    Anchor end = 4;
    repeated VectorClockEntry version = 5;
}

message GetCodeActionsResponse {
    repeated CodeAction actions = 1;
    repeated VectorClockEntry version = 2;
}

message GetHover {
    uint64 project_id = 1;
    uint64 buffer_id = 2;
    Anchor position = 3;
    repeated VectorClockEntry version = 5;
}

message GetHoverResponse {
    optional Anchor start = 1;
    optional Anchor end = 2;
    repeated HoverBlock contents = 3;
}

message HoverBlock {
    string text = 1;
    optional string language = 2;
    bool is_markdown = 3;
}

message ApplyCodeAction {
    uint64 project_id = 1;
    uint64 buffer_id = 2;
    CodeAction action = 3;
}

message ApplyCodeActionResponse {
    ProjectTransaction transaction = 1;
}

message PrepareRename {
    uint64 project_id = 1;
    uint64 buffer_id = 2;
    Anchor position = 3;
    repeated VectorClockEntry version = 4;
}

message PrepareRenameResponse {
    bool can_rename = 1;
    Anchor start = 2;
    Anchor end = 3;
    repeated VectorClockEntry version = 4;
}

message PerformRename {
    uint64 project_id = 1;
    uint64 buffer_id = 2;
    Anchor position = 3;
    string new_name = 4;
    repeated VectorClockEntry version = 5;
}

message OnTypeFormatting {
    uint64 project_id = 1;
    uint64 buffer_id = 2;
    Anchor position = 3;
    string trigger = 4;
    repeated VectorClockEntry version = 5;
}

message OnTypeFormattingResponse {
    Transaction transaction = 1;
}

message InlayHints {
    uint64 project_id = 1;
    uint64 buffer_id = 2;
    Anchor start = 3;
    Anchor end = 4;
    repeated VectorClockEntry version = 5;
}

message InlayHintsResponse {
    repeated InlayHint hints = 1;
    repeated VectorClockEntry version = 2;
}

message InlayHint {
    Anchor position = 1;
    InlayHintLabel label = 2;
    optional string kind = 3;
    bool padding_left = 4;
    bool padding_right = 5;
    InlayHintTooltip tooltip = 6;
    ResolveState resolve_state = 7;
}

message InlayHintLabel {
    oneof label {
        string value = 1;
        InlayHintLabelParts label_parts = 2;
    }
}

message InlayHintLabelParts {
    repeated InlayHintLabelPart parts = 1;
}

message InlayHintLabelPart {
    string value = 1;
    InlayHintLabelPartTooltip tooltip = 2;
    optional string location_url = 3;
    PointUtf16 location_range_start = 4;
    PointUtf16 location_range_end = 5;
    optional uint64 language_server_id = 6;
}

message InlayHintTooltip {
    oneof content {
        string value = 1;
        MarkupContent markup_content = 2;
    }
}

message InlayHintLabelPartTooltip {
    oneof content {
        string value = 1;
        MarkupContent markup_content = 2;
    }
}

message ResolveState {
    State state = 1;
    LspResolveState lsp_resolve_state = 2;

    enum State {
        Resolved = 0;
        CanResolve = 1;
        Resolving = 2;
    }

    message LspResolveState {
        string value = 1;
        uint64 server_id = 2;
    }
}

message ResolveCompletionDocumentation {
    uint64 project_id = 1;
    uint64 language_server_id = 2;
    bytes lsp_completion = 3;
}

message ResolveCompletionDocumentationResponse {
    string text = 1;
    bool is_markdown = 2;
}

message ResolveInlayHint {
    uint64 project_id = 1;
    uint64 buffer_id = 2;
    uint64 language_server_id = 3;
    InlayHint hint = 4;
}

message ResolveInlayHintResponse {
    InlayHint hint = 1;
}

message RefreshInlayHints {
    uint64 project_id = 1;
}

message MarkupContent {
    bool is_markdown = 1;
    string value = 2;
}

message PerformRenameResponse {
    ProjectTransaction transaction = 2;
}

message SearchProject {
    uint64 project_id = 1;
    string query = 2;
    bool regex = 3;
    bool whole_word = 4;
    bool case_sensitive = 5;
    string files_to_include = 6;
    string files_to_exclude = 7;
    bool include_ignored = 8;
}

message SearchProjectResponse {
    repeated Location locations = 1;
}

message CodeAction {
    uint64 server_id = 1;
    Anchor start = 2;
    Anchor end = 3;
    bytes lsp_action = 4;
}

message ProjectTransaction {
    repeated uint64 buffer_ids = 1;
    repeated Transaction transactions = 2;
}

message Transaction {
    LamportTimestamp id = 1;
    repeated LamportTimestamp edit_ids = 2;
    repeated VectorClockEntry start = 3;
}

message LamportTimestamp {
    uint32 replica_id = 1;
    uint32 value = 2;
}

message LanguageServer {
    uint64 id = 1;
    string name = 2;
}

message StartLanguageServer {
    uint64 project_id = 1;
    LanguageServer server = 2;
}

message UpdateDiagnosticSummary {
    uint64 project_id = 1;
    uint64 worktree_id = 2;
    DiagnosticSummary summary = 3;
}

message DiagnosticSummary {
    string path = 1;
    uint64 language_server_id = 2;
    uint32 error_count = 3;
    uint32 warning_count = 4;
}

message UpdateLanguageServer {
    uint64 project_id = 1;
    uint64 language_server_id = 2;
    oneof variant {
        LspWorkStart work_start = 3;
        LspWorkProgress work_progress = 4;
        LspWorkEnd work_end = 5;
        LspDiskBasedDiagnosticsUpdating disk_based_diagnostics_updating = 6;
        LspDiskBasedDiagnosticsUpdated disk_based_diagnostics_updated = 7;
    }
}

message LspWorkStart {
    string token = 1;
    optional string message = 2;
    optional uint32 percentage = 3;
}

message LspWorkProgress {
    string token = 1;
    optional string message = 2;
    optional uint32 percentage = 3;
}

message LspWorkEnd {
    string token = 1;
}

message LspDiskBasedDiagnosticsUpdating {}

message LspDiskBasedDiagnosticsUpdated {}

message UpdateChannels {
    repeated Channel channels = 1;
    repeated uint64 delete_channels = 4;
    repeated Channel channel_invitations = 5;
    repeated uint64 remove_channel_invitations = 6;
    repeated ChannelParticipants channel_participants = 7;
    repeated ChannelMessageId latest_channel_message_ids = 8;
    repeated ChannelBufferVersion latest_channel_buffer_versions = 9;

    repeated HostedProject hosted_projects = 10;
    repeated uint64 deleted_hosted_projects = 11;
}

message UpdateUserChannels {
    repeated ChannelMessageId observed_channel_message_id = 1;
    repeated ChannelBufferVersion observed_channel_buffer_version = 2;
    repeated ChannelMembership channel_memberships = 3;
}

message ChannelMembership {
    uint64 channel_id = 1;
    ChannelRole role = 2;
}

message ChannelMessageId {
    uint64 channel_id = 1;
    uint64 message_id = 2;
}

message ChannelPermission {
    uint64 channel_id = 1;
    ChannelRole role = 3;
}

message ChannelParticipants {
    uint64 channel_id = 1;
    repeated uint64 participant_user_ids = 2;
}

message HostedProject {
    uint64 id = 1;
    uint64 channel_id = 2;
    string name = 3;
    ChannelVisibility visibility = 4;
}

message JoinChannel {
    uint64 channel_id = 1;
}

message DeleteChannel {
    uint64 channel_id = 1;
}

message GetChannelMembers {
    uint64 channel_id = 1;
}

message GetChannelMembersResponse {
    repeated ChannelMember members = 1;
}

message ChannelMember {
    uint64 user_id = 1;
    Kind kind = 3;
    ChannelRole role = 4;

    enum Kind {
        Member = 0;
        Invitee = 1;
    }
}

message CreateChannel {
    string name = 1;
    optional uint64 parent_id = 2;
}

message CreateChannelResponse {
    Channel channel = 1;
    optional uint64 parent_id = 2;
}

message InviteChannelMember {
    uint64 channel_id = 1;
    uint64 user_id = 2;
    ChannelRole role = 4;
}

message RemoveChannelMember {
    uint64 channel_id = 1;
    uint64 user_id = 2;
}

enum ChannelRole {
    Admin = 0;
    Member = 1;
    Guest = 2;
    Banned = 3;
    Talker = 4;
}

message SetChannelMemberRole {
    uint64 channel_id = 1;
    uint64 user_id = 2;
    ChannelRole role = 3;
}

message SetChannelVisibility {
    uint64 channel_id = 1;
    ChannelVisibility visibility = 2;
}

message RenameChannel {
    uint64 channel_id = 1;
    string name = 2;
}

message RenameChannelResponse {
    Channel channel = 1;
}

message JoinChannelChat {
    uint64 channel_id = 1;
}

message JoinChannelChatResponse {
    repeated ChannelMessage messages = 1;
    bool done = 2;
}

message LeaveChannelChat {
    uint64 channel_id = 1;
}

message SendChannelMessage {
    uint64 channel_id = 1;
    string body = 2;
    Nonce nonce = 3;
    repeated ChatMention mentions = 4;
    optional uint64 reply_to_message_id = 5;
}

message RemoveChannelMessage {
    uint64 channel_id = 1;
    uint64 message_id = 2;
}

message AckChannelMessage {
    uint64 channel_id = 1;
    uint64 message_id = 2;
}

message SendChannelMessageResponse {
    ChannelMessage message = 1;
}

message ChannelMessageSent {
    uint64 channel_id = 1;
    ChannelMessage message = 2;
}

message GetChannelMessages {
    uint64 channel_id = 1;
    uint64 before_message_id = 2;
}

message GetChannelMessagesResponse {
    repeated ChannelMessage messages = 1;
    bool done = 2;
}

message GetChannelMessagesById {
    repeated uint64 message_ids = 1;
}

message MoveChannel {
    uint64 channel_id = 1;
    uint64 to = 2;
}

message JoinChannelBuffer {
    uint64 channel_id = 1;
}

message ChannelMessage {
    uint64 id = 1;
    string body = 2;
    uint64 timestamp = 3;
    uint64 sender_id = 4;
    Nonce nonce = 5;
    repeated ChatMention mentions = 6;
    optional uint64 reply_to_message_id = 7;
}

message ChatMention {
    Range range = 1;
    uint64 user_id = 2;
}

message RejoinChannelBuffers {
    repeated ChannelBufferVersion buffers = 1;
}

message RejoinChannelBuffersResponse {
    repeated RejoinedChannelBuffer buffers = 1;
}

message AckBufferOperation {
    uint64 buffer_id = 1;
    uint64 epoch = 2;
    repeated VectorClockEntry version = 3;
}

message JoinChannelBufferResponse {
    uint64 buffer_id = 1;
    uint32 replica_id = 2;
    string base_text = 3;
    repeated Operation operations = 4;
    repeated Collaborator collaborators = 5;
    uint64 epoch = 6;
}

message RejoinedChannelBuffer {
    uint64 channel_id = 1;
    repeated VectorClockEntry version = 2;
    repeated Operation operations = 3;
    repeated Collaborator collaborators = 4;
}

message LeaveChannelBuffer {
    uint64 channel_id = 1;
}

message RespondToChannelInvite {
    uint64 channel_id = 1;
    bool accept = 2;
}

message GetUsers {
    repeated uint64 user_ids = 1;
}

message FuzzySearchUsers {
    string query = 1;
}

message UsersResponse {
    repeated User users = 1;
}

message RequestContact {
    uint64 responder_id = 1;
}

message RemoveContact {
    uint64 user_id = 1;
}

message RespondToContactRequest {
    uint64 requester_id = 1;
    ContactRequestResponse response = 2;
}

enum ContactRequestResponse {
    Accept = 0;
    Decline = 1;
    Block = 2;
    Dismiss = 3;
}

message UpdateContacts {
    repeated Contact contacts = 1;
    repeated uint64 remove_contacts = 2;
    repeated IncomingContactRequest incoming_requests = 3;
    repeated uint64 remove_incoming_requests = 4;
    repeated uint64 outgoing_requests = 5;
    repeated uint64 remove_outgoing_requests = 6;
}

message UpdateInviteInfo {
    string url = 1;
    uint32 count = 2;
}

message ShowContacts {}

message IncomingContactRequest {
    uint64 requester_id = 1;
}

message UpdateDiagnostics {
    uint32 replica_id = 1;
    uint32 lamport_timestamp = 2;
    uint64 server_id = 3;
    repeated Diagnostic diagnostics = 4;
}

message Follow {
    uint64 room_id = 1;
    optional uint64 project_id = 2;
    PeerId leader_id = 3;
}

message FollowResponse {
    View active_view = 3;
    // TODO: after 0.124.0 is retired, remove these.
    optional ViewId active_view_id = 1;
    repeated View views = 2;
}

message UpdateFollowers {
    uint64 room_id = 1;
    optional uint64 project_id = 2;
    reserved 3;
    oneof variant {
        View create_view = 5;
        // TODO: after 0.124.0 is retired, remove these.
        UpdateActiveView update_active_view = 4;
        UpdateView update_view = 6;
    }
}

message Unfollow {
    uint64 room_id = 1;
    optional uint64 project_id = 2;
    PeerId leader_id = 3;
}

message GetPrivateUserInfo {}

message GetPrivateUserInfoResponse {
    string metrics_id = 1;
    bool staff = 2;
    repeated string flags = 3;
}

// Entities

message ViewId {
    PeerId creator = 1;
    uint64 id = 2;
}

message UpdateActiveView {
    optional ViewId id = 1;
    optional PeerId leader_id = 2;
    View view = 3;
}

message UpdateView {
    ViewId id = 1;
    optional PeerId leader_id = 2;

    oneof variant {
        Editor editor = 3;
    }

    message Editor {
        repeated ExcerptInsertion inserted_excerpts = 1;
        repeated uint64 deleted_excerpts = 2;
        repeated Selection selections = 3;
        optional Selection pending_selection = 4;
        EditorAnchor scroll_top_anchor = 5;
        float scroll_x = 6;
        float scroll_y = 7;
    }
}

message View {
    ViewId id = 1;
    optional PeerId leader_id = 2;

    oneof variant {
        Editor editor = 3;
        ChannelView channel_view = 4;
    }

    message Editor {
        bool singleton = 1;
        optional string title = 2;
        repeated Excerpt excerpts = 3;
        repeated Selection selections = 4;
        optional Selection pending_selection = 5;
        EditorAnchor scroll_top_anchor = 6;
        float scroll_x = 7;
        float scroll_y = 8;
    }

    message ChannelView {
        uint64 channel_id = 1;
        Editor editor = 2;
    }
}

message Collaborator {
    PeerId peer_id = 1;
    uint32 replica_id = 2;
    uint64 user_id = 3;
}

message User {
    uint64 id = 1;
    string github_login = 2;
    string avatar_url = 3;
}

message File {
    uint64 worktree_id = 1;
    optional uint64 entry_id = 2;
    string path = 3;
    Timestamp mtime = 4;
    bool is_deleted = 5;
}

message Entry {
    uint64 id = 1;
    bool is_dir = 2;
    string path = 3;
    uint64 inode = 4;
    Timestamp mtime = 5;
    bool is_symlink = 6;
    bool is_ignored = 7;
    bool is_external = 8;
    optional GitStatus git_status = 9;
}

message RepositoryEntry {
    uint64 work_directory_id = 1;
    optional string branch = 2;
}

message StatusEntry {
    string repo_path = 1;
    GitStatus status = 2;
}

enum GitStatus {
    Added = 0;
    Modified = 1;
    Conflict = 2;
}

message BufferState {
    uint64 id = 1;
    optional File file = 2;
    string base_text = 3;
    optional string diff_base = 4;
    LineEnding line_ending = 5;
    repeated VectorClockEntry saved_version = 6;
    string saved_version_fingerprint = 7;
    Timestamp saved_mtime = 8;
}

message BufferChunk {
    uint64 buffer_id = 1;
    repeated Operation operations = 2;
    bool is_last = 3;
}

enum LineEnding {
    Unix = 0;
    Windows = 1;
}

message Selection {
    uint64 id = 1;
    EditorAnchor start = 2;
    EditorAnchor end = 3;
    bool reversed = 4;
}

message EditorAnchor {
    uint64 excerpt_id = 1;
    Anchor anchor = 2;
}

enum CursorShape {
    CursorBar = 0;
    CursorBlock = 1;
    CursorUnderscore = 2;
    CursorHollow = 3;
}

message ExcerptInsertion {
    Excerpt excerpt = 1;
    optional uint64 previous_excerpt_id = 2;
}

message Excerpt {
    uint64 id = 1;
    uint64 buffer_id = 2;
    Anchor context_start = 3;
    Anchor context_end = 4;
    Anchor primary_start = 5;
    Anchor primary_end = 6;
}

message Anchor {
    uint32 replica_id = 1;
    uint32 timestamp = 2;
    uint64 offset = 3;
    Bias bias = 4;
    optional uint64 buffer_id = 5;
}

enum Bias {
    Left = 0;
    Right = 1;
}

message Diagnostic {
    Anchor start = 1;
    Anchor end = 2;
    optional string source = 3;
    Severity severity = 4;
    string message = 5;
    optional string code = 6;
    uint64 group_id = 7;
    bool is_primary = 8;

    // TODO: remove this field
    bool is_valid = 9;

    bool is_disk_based = 10;
    bool is_unnecessary = 11;

    enum Severity {
        None = 0;
        Error = 1;
        Warning = 2;
        Information = 3;
        Hint = 4;
    }
}

message Operation {
    oneof variant {
        Edit edit = 1;
        Undo undo = 2;
        UpdateSelections update_selections = 3;
        UpdateDiagnostics update_diagnostics = 4;
        UpdateCompletionTriggers update_completion_triggers = 5;
    }

    message Edit {
        uint32 replica_id = 1;
        uint32 lamport_timestamp = 2;
        repeated VectorClockEntry version = 3;
        repeated Range ranges = 4;
        repeated string new_text = 5;
    }

    message Undo {
        uint32 replica_id = 1;
        uint32 lamport_timestamp = 2;
        repeated VectorClockEntry version = 3;
        repeated UndoCount counts = 4;
    }

    message UpdateSelections {
        uint32 replica_id = 1;
        uint32 lamport_timestamp = 2;
        repeated Selection selections = 3;
        bool line_mode = 4;
        CursorShape cursor_shape = 5;
    }

    message UpdateCompletionTriggers {
        uint32 replica_id = 1;
        uint32 lamport_timestamp = 2;
        repeated string triggers = 3;
    }
}

message UndoMapEntry {
    uint32 replica_id = 1;
    uint32 local_timestamp = 2;
    repeated UndoCount counts = 3;
}

message UndoCount {
    uint32 replica_id = 1;
    uint32 lamport_timestamp = 2;
    uint32 count = 3;
}

message VectorClockEntry {
    uint32 replica_id = 1;
    uint32 timestamp = 2;
}

message Timestamp {
    uint64 seconds = 1;
    uint32 nanos = 2;
}

message Range {
    uint64 start = 1;
    uint64 end = 2;
}

message PointUtf16 {
    uint32 row = 1;
    uint32 column = 2;
}

message Nonce {
    uint64 upper_half = 1;
    uint64 lower_half = 2;
}

enum ChannelVisibility {
    Public = 0;
    Members = 1;
}

message Channel {
    uint64 id = 1;
    string name = 2;
    ChannelVisibility visibility = 3;
    repeated uint64 parent_path = 5;
}

message Contact {
    uint64 user_id = 1;
    bool online = 2;
    bool busy = 3;
}

message WorktreeMetadata {
    uint64 id = 1;
    string root_name = 2;
    bool visible = 3;
    string abs_path = 4;
}

message UpdateDiffBase {
    uint64 project_id = 1;
    uint64 buffer_id = 2;
    optional string diff_base = 3;
}

message GetNotifications {
    optional uint64 before_id = 1;
}

message AddNotification {
    Notification notification = 1;
}

message GetNotificationsResponse {
    repeated Notification notifications = 1;
    bool done = 2;
}

message DeleteNotification {
    uint64 notification_id = 1;
}

message MarkNotificationRead {
    uint64 notification_id = 1;
}

message Notification {
    uint64 id = 1;
    uint64 timestamp = 2;
    string kind = 3;
    optional uint64 entity_id = 4;
    string content = 5;
    bool is_read = 6;
    optional bool response = 7;
}

message LspExtExpandMacro {
    uint64 project_id = 1;
    uint64 buffer_id = 2;
    Anchor position = 3;
}

message LspExtExpandMacroResponse {
    string name = 1;
    string expansion = 2;
}

message SetRoomParticipantRole {
    uint64 room_id = 1;
    uint64 user_id = 2;
    ChannelRole role = 3;
}

message CompleteWithLanguageModel {
    string model = 1;
    repeated LanguageModelRequestMessage messages = 2;
    repeated string stop = 3;
    float temperature = 4;
}

message LanguageModelRequestMessage {
    LanguageModelRole role = 1;
    string content = 2;
}

enum LanguageModelRole {
    LanguageModelUser = 0;
    LanguageModelAssistant = 1;
    LanguageModelSystem = 2;
}

message LanguageModelResponseMessage {
    optional LanguageModelRole role = 1;
    optional string content = 2;
}

message LanguageModelResponse {
    repeated LanguageModelChoiceDelta choices = 1;
}

message LanguageModelChoiceDelta {
    uint32 index = 1;
    LanguageModelResponseMessage delta = 2;
    optional string finish_reason = 3;
}

message CountTokensWithLanguageModel {
    string model = 1;
    repeated LanguageModelRequestMessage messages = 2;
}

message CountTokensResponse {
    uint32 token_count = 1;
}<|MERGE_RESOLUTION|>--- conflicted
+++ resolved
@@ -26,7 +26,7 @@
         Error error = 6;
         Ping ping = 7;
         Test test = 8;
-        EndStream end_stream = 162;
+        EndStream end_stream = 165;
 
         CreateRoom create_room = 9;
         CreateRoomResponse create_room_response = 10;
@@ -198,14 +198,12 @@
         GetImplementation get_implementation = 162;
         GetImplementationResponse get_implementation_response = 163;
 
-<<<<<<< HEAD
-        CompleteWithLanguageModel complete_with_language_model = 164;
-        LanguageModelResponse language_model_response = 165;
-        CountTokensWithLanguageModel count_tokens_with_language_model = 166;
-        CountTokensResponse count_tokens_response = 167; // current max
-=======
         JoinHostedProject join_hosted_project = 164;
->>>>>>> af87fb98
+
+        CompleteWithLanguageModel complete_with_language_model = 166;
+        LanguageModelResponse language_model_response = 167;
+        CountTokensWithLanguageModel count_tokens_with_language_model = 168;
+        CountTokensResponse count_tokens_response = 169; // current max
     }
 
     reserved 158 to 161;
